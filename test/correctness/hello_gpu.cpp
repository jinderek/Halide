--- conflicted
+++ resolved
@@ -13,20 +13,10 @@
 
     f(x, y) = x*y + 2.4f;
 
-<<<<<<< HEAD
     Target target = get_target_from_environment();
     if (target.has_gpu()) {
         f.gpu_tile(x, y, 8, 8, GPU_DEFAULT);
     } 
-=======
-    Target target = get_jit_target_from_environment();
-    if (target.features & Target::CUDA) {
-        f.cuda_tile(x, y, 8, 8);
-    }
-    if (target.features & Target::OpenCL) {
-        f.cuda_tile(x, y, 8, 8);
-    }
->>>>>>> 76820c83
 
     printf("Realizing function...\n");
 
