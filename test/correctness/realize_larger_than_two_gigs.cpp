#include "Halide.h"
#include <stdio.h>
#include <memory>

int error_occurred = false;
void halide_error(void *ctx, const char *msg) {
    printf("Expected: %s\n", msg);
    error_occurred = true;
}

using namespace Halide;

int main(int argc, char **argv) {
    Param<int> extent;
    Var x, y, z, w;
    RDom r(0, extent, 0, extent, 0, extent, 0, extent/2 + 1);
    Func big;
    big(x, y, z, w) = cast<uint8_t>(42);
    big.compute_root();

    Func grand_total;
    grand_total() = cast<uint8_t>(sum(big(r.x, r.y, r.z, r.w)));
    grand_total.set_error_handler(&halide_error);

    Target t = get_jit_target_from_environment();
<<<<<<< HEAD
    grand_total.compile_jit(t);

    if (t.bits == 32) {
        // On 32-bit targets try an internal allocation of size just larger than 2^31
        extent.set(1 << 8);
    } else {
        // On 64-bit targets try an internal allocation of size just larger than 2^63
        extent.set(1 << 16);
    }
=======
    t.set_feature(Target::LargeBuffers);
    grand_total.compile_jit(t);
>>>>>>> cb1bffb0

    // On large-buffer targets try an internal allocation of size just larger than 2^63
    extent.set(1 << 16);
    Image<uint8_t> result = grand_total.realize();
    assert(error_occurred);

    // On small-buffer targets try an internal allocation of size just larger than 2^31
    extent.set(1 << 8);
    grand_total.compile_jit(t.without_feature(Target::LargeBuffers));
    result = grand_total.realize();
    assert(error_occurred);

    printf("Success!\n");

}<|MERGE_RESOLUTION|>--- conflicted
+++ resolved
@@ -23,20 +23,8 @@
     grand_total.set_error_handler(&halide_error);
 
     Target t = get_jit_target_from_environment();
-<<<<<<< HEAD
-    grand_total.compile_jit(t);
-
-    if (t.bits == 32) {
-        // On 32-bit targets try an internal allocation of size just larger than 2^31
-        extent.set(1 << 8);
-    } else {
-        // On 64-bit targets try an internal allocation of size just larger than 2^63
-        extent.set(1 << 16);
-    }
-=======
     t.set_feature(Target::LargeBuffers);
     grand_total.compile_jit(t);
->>>>>>> cb1bffb0
 
     // On large-buffer targets try an internal allocation of size just larger than 2^63
     extent.set(1 << 16);
