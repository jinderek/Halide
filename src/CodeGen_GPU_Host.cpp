--- conflicted
+++ resolved
@@ -388,11 +388,7 @@
             }
         }
 
-<<<<<<< HEAD
         Value *null_float_ptr = ConstantPointerNull::get(CodeGen_LLVM::f32->getPointerTo());
-=======
-        Value *null_float_ptr = ConstantPointerNull::get(CodeGen_CPU::f32->getPointerTo());
->>>>>>> 4fb419cc
         Value *zero_int32 = codegen(Expr(cast<int>(0)));
 
         Value *gpu_num_padded_attributes  = zero_int32;
@@ -418,12 +414,7 @@
             // right type
             gpu_vertex_buffer = codegen(Variable::make(Handle(), "glsl.vertex_buffer.host"));
             gpu_vertex_buffer = builder->CreatePointerCast(gpu_vertex_buffer,
-<<<<<<< HEAD
                                                            CodeGen_LLVM::f32->getPointerTo());
-=======
-                                                           CodeGen_CPU::f32->getPointerTo());
->>>>>>> 4fb419cc
-
         }
 
         // compute a closure over the state passed into the kernel
