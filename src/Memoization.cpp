#include "Memoization.h"
#include "Error.h"
#include "IRMutator.h"
#include "IROperator.h"
#include "Param.h"
#include "Util.h"
#include "Var.h"

#include <map>

namespace Halide {
namespace Internal {

namespace {

class FindParameterDependencies : public IRGraphVisitor {
public:
    FindParameterDependencies() { }
    ~FindParameterDependencies() { }

    void visit_function(const Function &function) {
        function.accept(this);

        if (function.has_extern_definition()) {
            const std::vector<ExternFuncArgument> &extern_args =
                function.extern_arguments();
            for (size_t i = 0; i < extern_args.size(); i++) {
                if (extern_args[i].is_buffer()) {
                    // Function with an extern definition
                    record(Halide::Internal::Parameter(extern_args[i].buffer.type(), true,
                                                       extern_args[i].buffer.dimensions(),
                                                       extern_args[i].buffer.name()));
                } else if (extern_args[i].is_image_param()) {
                    record(extern_args[i].image_param);
                }
            }
        }
    }

    using IRGraphVisitor::visit;

    void visit(const Call *call) {
        if (call->param.defined()) {
            record(call->param);
        }

        if (call->call_type == Call::Intrinsic && call->name == Call::memoize_expr) {
            internal_assert(call->args.size() > 0);
            if (call->args.size() == 1) {
                record(call->args[0]);
            } else {
                for (size_t i = 1; i < call->args.size(); i++) {
                    record(call->args[i]);
                }
            }
        } else {
            // Do not look at anything inside a memoize_expr bracket.
            visit_function(call->func);
            IRGraphVisitor::visit(call);
        }
    }


    void visit(const Load *load) {
        if (load->param.defined()) {
            record(load->param);
        }
        IRGraphVisitor::visit(load);
    }

    void visit(const Variable *var) {
        if (var->param.defined()) {
            record(var->param);
        }
        IRGraphVisitor::visit(var);
    }

    void record(const Parameter &parameter) {
        struct DependencyInfo info;

        info.type = parameter.type();

        if (parameter.is_buffer()) {
            internal_error << "Buffer parameter " << parameter.name() <<
                " encountered in computed_cached computation.\n" <<
                "Computations which depend on buffer parameters " <<
                "cannot be scheduled compute_cached.\n" <<
                "Use memoize_tag to provide cache key information for buffer.\n";
        } else if (info.type.is_handle()) {
            internal_error << "Handle parameter " << parameter.name() <<
                " encountered in computed_cached computation.\n" <<
                "Computations which depend on buffer parameters " <<
                "cannot be scheduled compute_cached.\n" <<
                "Use memoize_tag to provide cache key information for buffer.\n";
        } else {
            info.size_expr = info.type.bytes();
            info.value_expr = Internal::Variable::make(info.type, parameter.name(), parameter);
        }

        dependency_info[DependencyKey(info.type.bytes(), parameter.name())] = info;
    }

    void record(const Expr &expr) {
        struct DependencyInfo info;
        info.type = expr.type();
        info.size_expr = info.type.bytes();
        info.value_expr = expr;
        dependency_info[DependencyKey(info.type.bytes(), unique_name("memoize_tag", false))] = info;
    }

    // Used to make sure larger parameters come before smaller ones
    // for alignment reasons.
    struct DependencyKey {
        uint32_t size;
        std::string name;

        bool operator<(const DependencyKey &rhs) const {
            if (size < rhs.size) {
                return true;
            } else if (size == rhs.size) {
                return name < rhs.name;
            }
            return false;
        }

        DependencyKey(uint32_t size_arg, const std::string &name_arg)
            : size(size_arg), name(name_arg) {
        }
    };

    struct DependencyInfo {
        Type type;
        Expr size_expr;
        Expr value_expr;
    };

    std::map<DependencyKey, DependencyInfo> dependency_info;
};

typedef std::pair<FindParameterDependencies::DependencyKey, FindParameterDependencies::DependencyInfo> DependencyKeyInfoPair;

class KeyInfo {
    FindParameterDependencies dependencies;
    Expr key_size_expr;
    const std::string &top_level_name;
    const std::string &function_name;

    size_t parameters_alignment() {
        int32_t max_alignment = 0;
        // Find maximum natural alignment needed.
        for (const DependencyKeyInfoPair &i : dependencies.dependency_info) {
            int alignment = i.second.type.bytes();
            if (alignment > max_alignment) {
                max_alignment = alignment;
            }
        }
        // Make sure max_alignment is a power of two and has maximum value of 32
        int i = 0;
        while (i < 4 && max_alignment > (1 << i)) {
            i = i + 1;
        }
        return (size_t)(1 << i);
    }

    Stmt call_copy_memory(const std::string &key_name, const std::string &value, Expr index) {
        Expr dest = Call::make(Handle(), Call::address_of,
                               {Load::make(UInt(8), key_name, index, Buffer(), Parameter())},
                               Call::Intrinsic);
        Expr src = StringImm::make(value);
        Expr copy_size = (int32_t)value.size();

        return Evaluate::make(Call::make(UInt(8), Call::copy_memory,
                                         {dest, src, copy_size}, Call::Intrinsic));
    }

public:
  KeyInfo(const Function &function, const std::string &name)
        : top_level_name(name), function_name(function.name())
    {
        dependencies.visit_function(function);
        size_t size_so_far = 0;

        size_so_far = 4 + (int32_t)((top_level_name.size() + 3) & ~3);
        size_so_far += 4 + function_name.size();

        size_t needed_alignment = parameters_alignment();
        if (needed_alignment > 1) {
            size_so_far = (size_so_far + needed_alignment) & ~(needed_alignment - 1);
        }
        key_size_expr = (int32_t)size_so_far;

        for (const DependencyKeyInfoPair &i : dependencies.dependency_info) {
            key_size_expr += i.second.size_expr;
        }
    }

    // Return the number of bytes needed to store the cache key
    // for the target function. Make sure it takes 4 bytes in cache key.
    Expr key_size() { return cast<int32_t>(key_size_expr); };

    // Code to fill in the Allocation named key_name with the byte of
    // the key. The Allocation is guaranteed to be 1d, of type uint8_t
    // and of the size returned from key_size
    Stmt generate_key(std::string key_name) {
        std::vector<Stmt> writes;
        Expr index = Expr(0);

        // In code below, casts to vec type is done because stores to
        // the buffer can be unaligned.

        Expr top_level_name_size = (int32_t)top_level_name.size();
        writes.push_back(Store::make(key_name,
                                     Cast::make(Int(32), top_level_name_size),
                                     (index / Int(32).bytes())));
        index += 4;
        writes.push_back(call_copy_memory(key_name, top_level_name, index));
        // Align to four byte boundary again.
        index += top_level_name_size;
        size_t alignment = 4 + top_level_name.size();
        while (alignment % 4) {
            writes.push_back(Store::make(key_name, Cast::make(UInt(8), 0), index));
            index = index + 1;
            alignment++;
        }

        Expr name_size = (int32_t)function_name.size();
        writes.push_back(Store::make(key_name,
                                     Cast::make(Int(32), name_size),
                                     (index / Int(32).bytes())));
        index += 4;
        writes.push_back(call_copy_memory(key_name, function_name, index));
        index += name_size;

        alignment += 4 + function_name.size();
        size_t needed_alignment = parameters_alignment();
        if (needed_alignment > 1) {
            while (alignment % needed_alignment) {
                writes.push_back(Store::make(key_name, Cast::make(UInt(8), 0), index));
                index = index + 1;
                alignment++;
            }
        }

        for (const DependencyKeyInfoPair &i : dependencies.dependency_info) {
            writes.push_back(Store::make(key_name,
                                         i.second.value_expr,
                                         (index / i.second.size_expr)));
            index += i.second.size_expr;
        }
        Stmt blocks;
        for (size_t i = writes.size(); i > 0; i--) {
            blocks = Block::make(writes[i - 1], blocks);
        }

        return blocks;
    }

    // Returns a bool expression, which either evaluates to true,
    // in which case the Allocation named by storage will be computed,
    // or false, in which case it will be assumed the buffer was populated
    // by the code in this call.
    Expr generate_lookup(std::string key_allocation_name, std::string computed_bounds_name,
                         int32_t tuple_count, std::string storage_base_name) {
        std::vector<Expr> args;
        args.push_back(Call::make(type_of<uint8_t *>(), Call::address_of,
                                  {Load::make(type_of<uint8_t>(), key_allocation_name, Expr(0), Buffer(), Parameter())},
                                  Call::Intrinsic));
        args.push_back(key_size());
        args.push_back(Variable::make(type_of<buffer_t *>(), computed_bounds_name));
        args.push_back(tuple_count);
        std::vector<Expr> buffers;
        if (tuple_count == 1) {
            buffers.push_back(Variable::make(type_of<buffer_t *>(), storage_base_name + ".buffer"));
        } else {
            for (int32_t i = 0; i < tuple_count; i++) {
                buffers.push_back(Variable::make(type_of<buffer_t *>(), storage_base_name + "." + std::to_string(i) + ".buffer"));
            }
        }
        args.push_back(Call::make(type_of<buffer_t **>(), Call::make_struct, buffers, Call::Intrinsic));

        return Call::make(Bool(1), "halide_memoization_cache_lookup", args, Call::Extern);
    }

    // Returns a statement which will store the result of a computation under this key
    Stmt store_computation(std::string key_allocation_name, std::string computed_bounds_name,
                           int32_t tuple_count, std::string storage_base_name) {
        std::vector<Expr> args;
        args.push_back(Call::make(type_of<uint8_t *>(), Call::address_of,
                                  {Load::make(type_of<uint8_t>(), key_allocation_name, Expr(0), Buffer(), Parameter())},
                                  Call::Intrinsic));
        args.push_back(key_size());
        args.push_back(Variable::make(type_of<buffer_t *>(), computed_bounds_name));
        args.push_back(tuple_count);
        std::vector<Expr> buffers;
        if (tuple_count == 1) {
            buffers.push_back(Variable::make(type_of<buffer_t *>(), storage_base_name + ".buffer"));
        } else {
            for (int32_t i = 0; i < tuple_count; i++) {
                buffers.push_back(Variable::make(type_of<buffer_t *>(), storage_base_name + "." + std::to_string(i) + ".buffer"));
            }
        }
        args.push_back(Call::make(type_of<buffer_t **>(), Call::make_struct, buffers, Call::Intrinsic));

        // This is actually a void call. How to indicate that? Look at Extern_ stuff.
        return Evaluate::make(Call::make(Bool(), "halide_memoization_cache_store", args, Call::Extern));
    }

    // Returns a statement which will store the result of a computation under this key
    Stmt release_cache_entry(std::string key_allocation_name, std::string computed_bounds_name,
                             int32_t tuple_count, std::string storage_base_name) {
        std::vector<Expr> args;
        args.push_back(Call::make(type_of<uint8_t *>(), Call::address_of, 
                                  vec(Load::make(type_of<uint8_t>(), key_allocation_name, Expr(0), Buffer(), Parameter())),
                                  Call::Intrinsic));
        args.push_back(key_size());
        args.push_back(Variable::make(type_of<buffer_t *>(), computed_bounds_name));
        args.push_back(tuple_count);
        if (tuple_count == 1) {
            args.push_back(Variable::make(type_of<buffer_t *>(), storage_base_name + ".buffer"));
        } else {
            for (int32_t i = 0; i < tuple_count; i++) {
                args.push_back(Variable::make(type_of<buffer_t *>(), storage_base_name + "." + int_to_string(i) + ".buffer"));
            }
        }

        // This is actually a void call. How to indicate that? Look at Extern_ stuff.
        return Evaluate::make(Call::make(Bool(), "halide_memoization_cache_release", args, Call::Extern));
    }
};

}

// Inject caching structure around memoized realizations.
class InjectMemoization : public IRMutator {
public:
  const std::map<std::string, Function> &env;
  const std::string &top_level_name;

  InjectMemoization(const std::map<std::string, Function> &e, const std::string &name) :
      env(e), top_level_name(name) {}
private:

    using IRMutator::visit;

    void visit(const ProducerConsumer *op) {
        std::map<std::string, Function>::const_iterator iter = env.find(op->name);
        if (iter != env.end() &&
            iter->second.schedule().memoized()) {

            const Function f(iter->second);

            // There are currently problems with the cache key
            // construction getting moved above the scope of use if
            // the the compute and store levels are different. It also
            // has implications for the cache compute/allocated bounds
            // logic. And it isn't clear it is useful for
            // anything. Hence this is currently an error.
            if (!f.schedule().compute_level().match(f.schedule().store_level())) {
                user_error << "Function " << f.name() << " cannot be memoized because "
                           << "it has compute and storage scheduled at different loop levels.\n";
            }

            Stmt produce = mutate(op->produce);
            Stmt update = mutate(op->update);
            Stmt consume = mutate(op->consume);

            KeyInfo key_info(f, top_level_name);

            std::string cache_key_name = op->name + ".cache_key";
            std::string cache_miss_name = op->name + ".cache_miss";
            std::string computed_bounds_name = op->name + ".computed_bounds.buffer";

            Expr cache_miss = Variable::make(Bool(), cache_miss_name);

            Stmt cache_store_back =
                IfThenElse::make(cache_miss, key_info.store_computation(cache_key_name, computed_bounds_name, f.outputs(), op->name));
            Stmt cache_release = key_info.release_cache_entry(cache_key_name, computed_bounds_name, f.outputs(), op->name);

            Stmt mutated_produce = IfThenElse::make(cache_miss, produce);
            Stmt mutated_update =
                update.defined() ? IfThenElse::make(cache_miss, update) :
                                       update;
            Stmt mutated_consume = Block::make(consume, cache_release);
            mutated_consume = Block::make(cache_store_back, mutated_consume);

<<<<<<< HEAD
            Stmt mutated_pipeline = Pipeline::make(op->name, mutated_produce, mutated_update, mutated_consume);

=======
            Stmt mutated_pipeline = ProducerConsumer::make(op->name, mutated_produce, mutated_update, mutated_consume);
>>>>>>> 829e98dd
            Stmt cache_lookup = LetStmt::make(cache_miss_name, key_info.generate_lookup(cache_key_name, computed_bounds_name, f.outputs(), op->name), mutated_pipeline);

            std::vector<Expr> computed_bounds_args;
            Expr null_handle = Call::make(Handle(), Call::null_handle, std::vector<Expr>(), Call::Intrinsic);
            computed_bounds_args.push_back(null_handle);
            computed_bounds_args.push_back(f.output_types()[0].bytes());
            std::string max_stage_num = std::to_string(f.updates().size());
            for (int32_t i = 0; i < f.dimensions(); i++) {
                Expr min = Variable::make(Int(32), op->name + ".s" + max_stage_num + "." + f.args()[i] + ".min");
                Expr max = Variable::make(Int(32), op->name + ".s" + max_stage_num + "." + f.args()[i] + ".max");
                computed_bounds_args.push_back(min);
                computed_bounds_args.push_back(max - min);
                computed_bounds_args.push_back(0); // TODO: Verify there is no use for the stride.
            }

            Expr computed_bounds = Call::make(Handle(), Call::create_buffer_t,
                                              computed_bounds_args,
                                              Call::Intrinsic);
            Stmt computed_bounds_let = LetStmt::make(computed_bounds_name, computed_bounds, cache_lookup);

            Stmt generate_key = Block::make(key_info.generate_key(cache_key_name), computed_bounds_let);
            Stmt cache_key_alloc =
                Allocate::make(cache_key_name, UInt(8), {key_info.key_size()},
                               const_true(), generate_key);

            stmt = cache_key_alloc;
        } else {
            IRMutator::visit(op);
        }
    }
};

Stmt inject_memoization(Stmt s, const std::map<std::string, Function> &env,
                        const std::string &name) {
    InjectMemoization injector(env, name);

    return injector.mutate(s);
}

}
}<|MERGE_RESOLUTION|>--- conflicted
+++ resolved
@@ -310,7 +310,7 @@
                              int32_t tuple_count, std::string storage_base_name) {
         std::vector<Expr> args;
         args.push_back(Call::make(type_of<uint8_t *>(), Call::address_of, 
-                                  vec(Load::make(type_of<uint8_t>(), key_allocation_name, Expr(0), Buffer(), Parameter())),
+                                  {Load::make(type_of<uint8_t>(), key_allocation_name, Expr(0), Buffer(), Parameter())},
                                   Call::Intrinsic));
         args.push_back(key_size());
         args.push_back(Variable::make(type_of<buffer_t *>(), computed_bounds_name));
@@ -319,7 +319,7 @@
             args.push_back(Variable::make(type_of<buffer_t *>(), storage_base_name + ".buffer"));
         } else {
             for (int32_t i = 0; i < tuple_count; i++) {
-                args.push_back(Variable::make(type_of<buffer_t *>(), storage_base_name + "." + int_to_string(i) + ".buffer"));
+              args.push_back(Variable::make(type_of<buffer_t *>(), storage_base_name + "." + std::to_string(i) + ".buffer"));
             }
         }
 
@@ -383,12 +383,7 @@
             Stmt mutated_consume = Block::make(consume, cache_release);
             mutated_consume = Block::make(cache_store_back, mutated_consume);
 
-<<<<<<< HEAD
-            Stmt mutated_pipeline = Pipeline::make(op->name, mutated_produce, mutated_update, mutated_consume);
-
-=======
             Stmt mutated_pipeline = ProducerConsumer::make(op->name, mutated_produce, mutated_update, mutated_consume);
->>>>>>> 829e98dd
             Stmt cache_lookup = LetStmt::make(cache_miss_name, key_info.generate_lookup(cache_key_name, computed_bounds_name, f.outputs(), op->name), mutated_pipeline);
 
             std::vector<Expr> computed_bounds_args;
