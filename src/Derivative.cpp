#include <cmath>
#include <iostream>
#include <set>

#include "Associativity.h"
#include "BoundaryConditions.h"
#include "CSE.h"
#include "Debug.h"
#include "Derivative.h"
#include "DerivativeUtils.h"
#include "Error.h"
#include "ExprUsesVar.h"
#include "FindCalls.h"
#include "IREquality.h"
#include "IRMutator.h"
#include "IROperator.h"
#include "RealizationOrder.h"
#include "Simplify.h"
#include "Solve.h"
#include "Substitute.h"

namespace Halide {

using std::map;
using std::pair;
using std::set;
using std::string;
using std::vector;
using FuncKey = Derivative::FuncKey;

namespace Internal {
namespace {

bool is_float_extern(const string &op_name,
                     const string &func_name) {
    return op_name == (func_name + "_f16") ||
           op_name == (func_name + "_f32") ||
           op_name == (func_name + "_f64");
};

/** Compute derivatives through reverse accumulation
 */
class ReverseAccumulationVisitor : public IRVisitor {
public:
    void propagate_adjoints(const Func &output,
                            const Func &adjoint,
                            const Region &output_bounds);

    map<FuncKey, Func> get_adjoint_funcs() const {
        return adjoint_funcs;
    }

protected:
    void visit(const IntImm *) override;
    void visit(const UIntImm *) override;
    void visit(const FloatImm *) override;
    void visit(const StringImm *) override;
    void visit(const Cast *op) override;
    void visit(const Variable *op) override;
    void visit(const Add *op) override;
    void visit(const Sub *op) override;
    void visit(const Mul *op) override;
    void visit(const Div *op) override;
    void visit(const Mod *op) override;
    void visit(const Min *op) override;
    void visit(const Max *op) override;
    void visit(const EQ *op) override;
    void visit(const NE *op) override;
    void visit(const LT *op) override;
    void visit(const LE *op) override;
    void visit(const GT *op) override;
    void visit(const GE *op) override;
    void visit(const And *) override;
    void visit(const Or *) override;
    void visit(const Not *) override;
    void visit(const Select *op) override;
    void visit(const Let *op) override;
    void visit(const Call *op) override;
    void visit(const Load *op) override {
        internal_error << "Encounter unexpected expression \"Load\" when differentiating.";
    }
    void visit(const Ramp *op) override {
        internal_error << "Encounter unexpected expression \"Ramp\" when differentiating.";
    }
    void visit(const Broadcast *op) override {
        internal_error << "Encounter unexpected expression \"Broadcast\" when differentiating.";
    }
    void visit(const Shuffle *op) override {
        internal_error << "Encounter unexpected expression \"Shuffle\" when differentiating.";
<<<<<<< HEAD
    }
    void visit(const VectorReduce *op) override {
        internal_error << "Encounter unexpected expression \"VectorReduce\" when differentiating.";
=======
>>>>>>> 77391012
    }
    void visit(const LetStmt *op) override {
        internal_error << "Encounter unexpected statement \"LetStmt\" when differentiating.";
    }
    void visit(const AssertStmt *op) override {
        internal_error << "Encounter unexpected statement \"AssertStmt\" when differentiating.";
    }
    void visit(const ProducerConsumer *op) override {
        internal_error << "Encounter unexpected statement \"ProducerConsumer\" when differentiating.";
    }
    void visit(const For *op) override {
        internal_error << "Encounter unexpected statement \"For\" when differentiating.";
    }
    void visit(const Store *op) override {
        internal_error << "Encounter unexpected statement \"Store\" when differentiating.";
    }
    void visit(const Provide *op) override {
        internal_error << "Encounter unexpected statement \"Provide\" when differentiating.";
    }
    void visit(const Allocate *op) override {
        internal_error << "Encounter unexpected statement \"Allocate\" when differentiating.";
    }
    void visit(const Free *op) override {
        internal_error << "Encounter unexpected statement \"Free\" when differentiating.";
    }
    void visit(const Realize *op) override {
        internal_error << "Encounter unexpected statement \"Realize\" when differentiating.";
    }
    void visit(const Block *op) override {
        internal_error << "Encounter unexpected statement \"Block\" when differentiating.";
    }
    void visit(const IfThenElse *op) override {
        internal_error << "Encounter unexpected statement \"IfThenElse\" when differentiating.";
    }
    void visit(const Evaluate *op) override {
        internal_error << "Encounter unexpected statement \"Evaluate\" when differentiating.";
    }
    void visit(const Prefetch *op) override {
        internal_error << "Encounter unexpected statement \"Prefetch\" when differentiating.";
    }
    void visit(const Fork *op) override {
        internal_error << "Encounter unexpected statement \"Fork\" when differentiating.";
    }
    void visit(const Acquire *op) override {
        internal_error << "Encounter unexpected statement \"Acquire\" when differentiating.";
    }
    void visit(const Atomic *op) override {
        internal_error << "Encounter unexpected statement \"Atomic\" when differentiating.";
    }

private:
    void accumulate(const Expr &stub, Expr adjoint);

    void propagate_halide_function_call(
        Expr adjoint,
        const std::string &name,             // called function name
        const FunctionPtr &func_ptr,         // pointer to halide function, is null if this is a call to buffer or param
        const std::vector<Expr> &call_args,  // call arguments
        int value_index,                     // which element in the tuple
        const Type &type                     // return type of the called function
    );

    // For each expression, we store the accumulated adjoints expression
    map<const BaseExprNode *, Expr> expr_adjoints;
    // For each function and each update, we store the accumulated adjoints func
    map<FuncKey, Func> adjoint_funcs;
    // Let variables and their mapping
    map<string, Expr> let_var_mapping;
    vector<string> let_variables;
    // Bounds of functions
    map<string, Box> func_bounds;
    // Current function that scatters its adjoints to its dependencies
    Func current_func;
    // Current update of the function
    int current_update_id;
    // We compute the derivatives in several passes.
    // Sometimes we don't want to propagate through Halide function calls
    bool is_forward_overwrite_detection_phase;
    bool is_self_referencing_phase;
    // Is the current function update a non overwriting scan?
    bool is_current_non_overwriting_scan;
    // A temporary flag for checking the derivatives
    // to self reference of a Halide function is 1 or not
    // Used in forward overwrite detection phase
    Tuple self_reference_adjoint = Tuple(Expr());
    vector<vector<Expr>> self_reference_args;
};

void ReverseAccumulationVisitor::propagate_adjoints(
    const Func &output,
    const Func &adjoint,
    const Region &output_bounds) {
    // Topologically sort the functions
    map<string, Function> env = find_transitive_calls(output.function());
    vector<string> order =
        realization_order({output.function()}, env).first;
    vector<Func> funcs;
    funcs.reserve(order.size());
    // Internal::debug(0) << "Sorted Func list:\n";
    // for (const auto &func_name : order) {
    //     Internal::debug(0) << "  . " << func_name << "\n";
    // }
    for (const auto &func_name : order) {
        funcs.emplace_back(env[func_name]);
    }
    internal_assert(!funcs.empty());

    // If the derivatives depend on an in-place overwrite,
    // and the self reference adjoint is not 0 or 1,
    // throws an error to the users.
    // For example:
    //
    // 1.
    // f(x) = g(x)
    // f(x) = f(x) * f(x)
    // f'(x) depends on first f(x)
    //
    // 2.
    // f(x) = 0
    // f(x) = 2 * f(x) + g(r.x)
    // g'(r.x) depends on intermediate f'(x)
    //
    // The following is fine because the self reference adjoint is 1:
    // f(x) = f(x) + g(r.x)
    // (when it's 1 all instances of f(x) have the same adjoint)
    //
    // The issue is that the self reference to f makes propagation to g
    // using the wrong adjoints.
    //
    // The user should rewrite the above updates to the following:
    //
    // 1.
    // f_(x, 0) = g(x)
    // f_(x, 1) = f_(x, 0) * f_(x, 0)
    // f(x) = f_(x, 1)
    //
    // 2.
    // f_(x, 0) = 0
    // f_(x, r.x + 1) = 2 * f_(x, r.x) + g(r.x)
    // f(x) = f_(x, r.x.max() + 1)
    //
    // We can do the rewrite for the users automatically, but it requires
    // generating the indirect reference f_, making scheduling these
    // functions extremely difficult.
    is_forward_overwrite_detection_phase = true;
    set<FuncKey> non_overwriting_scans;
    for (int func_id = 0; func_id < (int)funcs.size(); func_id++) {
        const Func &func = funcs[func_id];
        current_func = func;
        // Precompute the left hand side intervals for each update
        // We use this to determine if there's overlaps between the updates
        vector<Box> boxes;
        boxes.reserve(func.num_update_definitions());
        for (int update_id = 0;
             update_id < func.num_update_definitions(); update_id++) {
            const vector<Expr> &args = func.update_args(update_id);
            vector<Interval> intervals;
            intervals.reserve(args.size());
            for (int arg_id = 0; arg_id < (int)args.size(); arg_id++) {
                Scope<Interval> scope;
                ReductionDomain rdom = extract_rdom(args[arg_id]);
                if (rdom.defined()) {
                    const vector<ReductionVariable> &rvars = rdom.domain();
                    for (const auto &r : rvars) {
                        Expr r_max = simplify(r.min + r.extent + 1);
                        scope.push(r.var, Interval(r.min, r_max));
                    }
                }
                Interval interval = bounds_of_expr_in_scope(args[arg_id], scope);
                intervals.push_back(interval);
            }
            boxes.emplace_back(intervals);
        }
        for (int update_id = 0;
             update_id < func.num_update_definitions(); update_id++) {
            // We check for two criteria:
            // 1. We check if the derivatives
            //    depend on previous update, and if that particular
            //    value has been overwritten.
            // 2. For updates of f with reduction variables,
            //    unless the derivatives to self reference is 1 or 0,
            //    we make sure overwritten f' is not used by others.
            //    We conservatively detect this by distinguish two cases:
            //    a. If f' is always never being overwritten for all instances of
            //       the reduction variables
            //    b. Or if f' is never used by others except itself.
            //
            // A few examples:
            //
            // f(x) = f(x) + g(r.x) // good, the self update derivative is 1
            //
            // f(x) = 2 * f(x) // good, although the self update derivative is 2,
            //                    there's no reduction variables
            //
            // f(x) = 2 * f(x) + g(r.x) // bad, f'(x) will be used for updating
            //                             g(r.x) but will be overwritten
            //
            // f(x) = f(x) * f(x) // bad, derivative of f(x) depends on previous value
            //                       which has been overwritten
            //
            // f(x, 0) = ...
            // f(x, 1) = f(x, 0) * f(x, 0) // good, although the derivative depends on
            //                          // previous value, the updates do not overlap
            //
            // f(x, r.x + 1) = 2 * f(x, r.x) + g(r.x) // good,
            //                                      // f' is never overwritten
            //
            // f(x, y) = g(x)
            // f(x, r.x + 1) = f(x, r.x) * f(x, r.x); // bad, the derivatives
            //                                           depend on previous updates
            //
            // f(x, y, 0) = g(x)
            // f(x, r.x + 1, 1) = f(x, r.x, 0) * f(x, r.x, 0); // good
            //
            // f(x, r.x + 1, r.y + 1) = 2 * f(x, r.x, r.y) + g(r.x) // good
            //
            // f(x, r.x + 1, r.x + r.y + 1) = 2 * f(x, r.x, r.y) + g(r.x) // bad

            vector<Expr> zeros;
            Tuple rhs_tuple = func.values();
            zeros.reserve(rhs_tuple.size());
            for (int i = 0; i < (int)rhs_tuple.size(); i++) {
                zeros.push_back(make_zero(rhs_tuple[i].type()));
            }
            self_reference_adjoint = Tuple(zeros);
            self_reference_args.clear();
            // Checking 1. here:
            // Take the derivative at expression level, the results are
            // stored in expr_adjoints
            vector<Expr> expr_list;
            Tuple update_tuple = func.update_values(update_id);
            vector<const BaseExprNode *> output_exprs;
            const vector<Expr> &update_tuple_vector = update_tuple.as_vector();
            for (const auto &expr : update_tuple_vector) {
                vector<Expr> value_expr_list = sort_expressions(expr);
                expr_list.insert(expr_list.end(),
                                 value_expr_list.begin(), value_expr_list.end());
                output_exprs.push_back((const BaseExprNode *)expr_list.back().get());
            }

            // TODO: replace let_var_mapping with Scope
            // Gather let variables
            let_var_mapping.clear();
            let_variables.clear();
            for (auto it = expr_list.begin(); it != expr_list.end(); it++) {
                Expr expr = *it;
                if (expr.get()->node_type == IRNodeType::Let) {
                    const Let *op = expr.as<Let>();
                    // Assume Let variables are unique
                    internal_assert(let_var_mapping.find(op->name) == let_var_mapping.end());
                    let_var_mapping[op->name] = op->value;
                    let_variables.push_back(op->name);
                }
            }

            // Set the output adjoint to 1
            // We're not really propagating adjoints, just checking if there's
            // self references
            for (int i = 0; i < (int)output_exprs.size(); i++) {
                expr_adjoints[output_exprs[i]] = 1.f;
            }

            // Traverse the expressions in reverse order
            for (auto it = expr_list.rbegin(); it != expr_list.rend(); it++) {
                if (it->type().is_handle()) {
                    // Ignore pointer types
                    continue;
                }
                it->accept(this);
            }

            auto error = [&]() {
                user_error << "Can't take the gradients of " << func.name() << ", which depend on intermediate values. "
                           << "Use a scan (which saves intermediate results) instead.";
            };

            // For each adjoint expression depositing to a function or image,
            // check if it references to the function
            bool adjoints_used_by_others = false;
            for (const auto &it : expr_adjoints) {
                Expr target_expr(it.first);
                bool is_target_func_or_buffer = false;
                const Call *call_op = target_expr.as<Call>();
                if (call_op != nullptr) {
                    is_target_func_or_buffer =
                        call_op->call_type == Call::Image ||
                        call_op->call_type == Call::Halide;
                }
                Expr expr = it.second;
                if (is_target_func_or_buffer &&
                    is_calling_function(func.name(), expr, let_var_mapping)) {
                    // Self reference might not be bad.
                    // If we carefully avoid overwriting intermediate values,
                    // we can still backprop.
                    // First we check for the pure definition.
                    // If the pure definition depends on any functions or buffers,
                    // there is no hope since we will overwrite something
                    Tuple rhs_tuple = func.values();
                    for (int tuple_id = 0; tuple_id < (int)rhs_tuple.size();
                         tuple_id++) {
                        if (is_calling_function(rhs_tuple[tuple_id], let_var_mapping)) {
                            error();
                        }
                    }
                    // Now we check all previous updates, see if the left hand
                    // side arguments overlap.
                    Box current_box = boxes[update_id];
                    for (int prev_update_id = 0; prev_update_id < update_id;
                         prev_update_id++) {
                        // Gather two boxes from current update and previous update
                        Box prev_box = boxes[prev_update_id];
                        internal_assert(current_box.size() == prev_box.size());
                        // If any of the boxes overlap, we need to throw an error
                        if (boxes_overlap(current_box, prev_box)) {
                            error();
                        }
                    }
                }

                if (is_target_func_or_buffer && call_op->name != func.name()) {
                    adjoints_used_by_others = true;
                }
            }
            expr_adjoints.clear();

            // Checking 2. here:
            bool all_zero_or_one_self_adjoint = true;
            for (int i = 0; i < (int)self_reference_adjoint.size(); i++) {
                if (!is_const(self_reference_adjoint[i], 0) &&
                    !is_const(self_reference_adjoint[i], 1)) {
                    all_zero_or_one_self_adjoint = false;
                    break;
                }
            }
            bool has_reduction_var = !func.rvars(update_id).empty();
            if (!all_zero_or_one_self_adjoint && has_reduction_var) {
                // a. is there any instance of reduction variable such that
                // the self reference update overwrites itself?
                // Or, equivalently, for all possible values of the reduction
                // variables, does the self reference update always
                // reads from/writes to different locations?
                // First we determine the ranges of RDoms for
                // and_condition_over_domain
                Scope<Interval> varying;
                // Loop over lhs & rhs to grab a reduction domain
                ReductionDomain r;
                const vector<Expr> &update_args = func.update_args(update_id);
                for (const Expr &expr : update_args) {
                    r = extract_rdom(expr);
                    if (r.defined()) {
                        break;
                    }
                }
                if (!r.defined()) {
                    for (int tuple_id = 0; tuple_id < (int)update_tuple.size();
                         tuple_id++) {
                        r = extract_rdom(update_tuple[tuple_id]);
                        if (r.defined()) {
                            break;
                        }
                    }
                }
                internal_assert(r.defined());
                // Go over all self reference call arguments
                bool is_not_overwriting = true;
                for (const vector<Expr> &self_ref_args : self_reference_args) {
                    internal_assert(self_ref_args.size() == update_args.size());
                    Expr not_overwriting_cond = const_false();
                    for (int arg_id = 0; arg_id < (int)self_ref_args.size(); arg_id++) {
                        // Are the read from/write to arguments always different?
                        not_overwriting_cond = simplify(not_overwriting_cond ||
                                                        (self_ref_args[arg_id] != update_args[arg_id]));
                    }
                    not_overwriting_cond = and_condition_over_domain(
                        not_overwriting_cond, varying);
                    // Needs to be true for all self reference
                    is_not_overwriting = is_not_overwriting &&
                                         can_prove(not_overwriting_cond);
                }

                // b. Even if the derivative is overwritten, as long as
                // we don't use it in this update we are good.
                // Otherwise we throw an error
                if (!is_not_overwriting && adjoints_used_by_others) {
                    error();
                }

                if (is_not_overwriting) {
                    // This is a non overwriting scan, let's remember it
                    non_overwriting_scans.insert(FuncKey{func.name(), update_id});
                }
            }
        }
    }
    is_forward_overwrite_detection_phase = false;

    // Bounds inference
    Box output_box;
    for (const auto &p : output_bounds) {
        // Convert from min,extent to min,max
        output_box.push_back(Interval(p.min, p.min + p.extent));
    }
    func_bounds = inference_bounds(output, output_box);
    for (const auto &it : func_bounds) {
        const Box &bounds = it.second;
        for (int d = 0; d < (int)bounds.size(); d++) {
            user_assert(bounds[d].is_bounded()) << "Access to function or buffer " << it.first << " at dimension " << d << " is not bounded. "
                                                << "We can only differentiate bounded accesses.\n";
        }
    }

    // Create a stub for each function and each update to accumulate adjoints.
    for (int func_id = 0; func_id < (int)funcs.size(); func_id++) {
        const Func &func = funcs[func_id];
        for (int update_id = -1; update_id < func.num_update_definitions(); update_id++) {
            Func adjoint_func(func.name() + "_" + std::to_string(update_id + 1) + "_d_def__");
            bool is_final_output = func_id == (int)funcs.size() - 1 &&
                                   update_id == func.num_update_definitions() - 1;
            vector<Var> args = func.args();
            for (auto &arg : args) {
                if (arg.is_implicit()) {
                    // Replace implicit variables with non implicit ones
                    arg = Var();
                }
            }
            if (is_final_output) {
                adjoint_func(args) = adjoint(args);
            } else {
                // Initialize to 0
                if (func.values().size() == 1) {
                    adjoint_func(args) = make_zero(func.values()[0].type());
                } else {
                    vector<Expr> init(func.values().size());
                    for (int i = 0; i < (int)init.size(); i++) {
                        init[i] = make_zero(func.values()[i].type());
                    }
                    adjoint_func(args) = Tuple(init);
                }
            }
            FuncKey func_key{func.name(), update_id};
            internal_assert(adjoint_funcs.find(func_key) == adjoint_funcs.end());
            adjoint_funcs[func_key] = adjoint_func;
        }
    }
    // Also create stubs for buffers referenced by the functions
    map<string, BufferInfo> called_buffers_or_param;
    for (int func_id = 0; func_id < (int)funcs.size(); func_id++) {
        const Func &func = funcs[func_id];
        map<string, BufferInfo> buffers = find_buffer_param_calls(func);
        called_buffers_or_param.insert(buffers.begin(), buffers.end());
    }
    for (const auto &it : called_buffers_or_param) {
        // Replace all the dots in the function names to make it legal.
        Func adjoint_func(replace_all(it.first, ".", "_") + "_d__");
        vector<Var> args(it.second.dimension);
        adjoint_func(args) = make_zero(it.second.type);
        FuncKey func_key{it.first, -1};
        if (adjoint_funcs.find(func_key) != adjoint_funcs.end()) {
            user_error << "Naming conflict between buffer/parameters and function:" << it.first << "\n";
        }
        adjoint_funcs[func_key] = adjoint_func;
    }

    // Traverse functions from producers to consumers for reverse accumulation
    for (int func_id = funcs.size() - 1; func_id >= 0; func_id--) {
        const Func &func = funcs[func_id];
        current_func = func;

        FuncKey func_key{func.name(), func.num_update_definitions() - 1};
        // Traverse from the last update to first
        for (int update_id = func.num_update_definitions() - 1;
             update_id >= -1; update_id--) {
            current_update_id = update_id;
            FuncKey func_key{func.name(), update_id};
            Func adjoint_func = adjoint_funcs[func_key];
            internal_assert(func_bounds.find(func.name()) != func_bounds.end());
            // The propagation of adjoints to self reference goes to
            // current update instead of previous if it's a non overwriting scan
            is_current_non_overwriting_scan = false;
            if (update_id >= 0) {
                auto it = non_overwriting_scans.find(func_key);
                if (it != non_overwriting_scans.end()) {
                    is_current_non_overwriting_scan = true;
                }
            }

            // Initialize the next adjoint function by
            // propagating the adjoints to next update
            // Example:
            // f(x) = ...
            // f(1) = ... <- we're here
            // We have an adjoint for f(1) defined over the whole support of f
            // Now we want to initialize for the f(x) update
            // Need to propagate back to all x while masking 1
            // x -> next_args
            // 1 -> update_args
            auto mask_previous_update = [&]() {
                FuncKey prev_func_key{func.name(), update_id - 1};
                Func &prev_adjoint_func = adjoint_funcs[prev_func_key];
                vector<Var> prev_args = prev_adjoint_func.args();
                vector<Expr> update_args = func.update_args(update_id);
                // Replace implicit variables
                for (auto &arg : update_args) {
                    set<string> implicit_variables =
                        find_implicit_variables(arg);
                    for (const auto &var : implicit_variables) {
                        arg = substitute(var, prev_args[Var::implicit_index(var)], arg);
                    }
                }
                // Check if prev_args are the same as update_args
                // If they are the same simply set everything to zero
                bool is_noop = true;
                for (int i = 0; i < (int)prev_args.size(); i++) {
                    const Variable *update_var = update_args[i].as<Variable>();
                    if (update_var == nullptr || prev_args[i].name() != update_var->name) {
                        is_noop = false;
                    }
                }
                prev_adjoint_func = Func(prev_adjoint_func.name());
                if (!is_noop) {
                    // f'(x) = adjoint
                    prev_adjoint_func(prev_args) =
                        adjoint_funcs[func_key](prev_args);
                    if (func.values().size() == 1) {
                        Type type = func.values()[0].type();
                        prev_adjoint_func(update_args) = make_zero(type);
                    } else {
                        vector<Expr> init(func.values().size());
                        for (int i = 0; i < (int)init.size(); i++) {
                            init[i] = make_zero(func.values()[i].type());
                        }
                        prev_adjoint_func(update_args) = Tuple(init);
                    }
                } else {
                    if (func.values().size() == 1) {
                        Type type = func.values()[0].type();
                        prev_adjoint_func(prev_args) = make_zero(type);
                    } else {
                        vector<Expr> init(func.values().size());
                        for (int i = 0; i < (int)init.size(); i++) {
                            init[i] = make_zero(func.values()[i].type());
                        }
                        prev_adjoint_func(prev_args) = Tuple(init);
                    }
                }
            };
            if (update_id >= 0 && !is_current_non_overwriting_scan) {
                // Delay the masking if we're keeping track of intermediate values.
                // Since in this case we are propagating to current update,
                // instead of previous update.
                mask_previous_update();
            }

            // Now we want to propagate the derivatives at expression level.
            // We topologically sort the expressions for each value in the tuple.
            vector<Expr> expr_list;
            Tuple rhs_tuple =
                update_id < 0 ? func.values() : func.update_values(update_id);
            vector<const BaseExprNode *> output_exprs;
            const vector<Expr> &rhs_tuple_vector = rhs_tuple.as_vector();
            for (const auto &expr : rhs_tuple_vector) {
                vector<Expr> value_expr_list = sort_expressions(expr);
                expr_list.insert(
                    expr_list.end(), value_expr_list.begin(), value_expr_list.end());
                output_exprs.push_back((const BaseExprNode *)expr_list.back().get());
            }

            // TODO: replace let_var_mapping with Scope
            // Gather let variables
            let_var_mapping.clear();
            let_variables.clear();
            for (auto it = expr_list.begin(); it != expr_list.end(); it++) {
                Expr expr = *it;
                if (expr.get()->node_type == IRNodeType::Let) {
                    const Let *op = expr.as<Let>();
                    // Assume Let variables are unique
                    internal_assert(let_var_mapping.find(op->name) == let_var_mapping.end());
                    let_var_mapping[op->name] = op->value;
                    let_variables.push_back(op->name);
                }
            }

            // Retrieve previously propagated adjoint for the Func,
            // apply it to expression adjoints.
            // f(x) = g(x)
            // d_g(x) = d_f(x) * df/dg
            vector<Expr> update_args;
            if (update_id >= 0) {
                update_args = func.update_args(update_id);
            } else {
                update_args.reserve(func.args().size());
                Func adjoint_func = adjoint_funcs[func_key];
                for (const auto &var : adjoint_func.args()) {
                    update_args.push_back(var);
                }
            }

            // We propagate in two phases, the first phase only propagates
            // to self references, the second phase propagates to the rest.
            {  // First phase
                is_self_referencing_phase = true;
                expr_adjoints.clear();
                if (output_exprs.size() == 1) {
                    expr_adjoints[output_exprs[0]] =
                        (adjoint_funcs[func_key])(update_args);
                } else {
                    for (int i = 0; i < (int)output_exprs.size(); i++) {
                        expr_adjoints[output_exprs[i]] =
                            (adjoint_funcs[func_key])(update_args)[i];
                    }
                }

                // Traverse the expressions in reverse order
                for (auto it = expr_list.rbegin(); it != expr_list.rend(); it++) {
                    if (it->type().is_handle()) {
                        // Ignore pointer types
                        continue;
                    }
                    // Propagate adjoints
                    it->accept(this);
                }
            }
            if (is_current_non_overwriting_scan) {
                // Now, if we detect a non-overwriting scan operation,
                // the update of adjoints goes to the current function.
                // We let the previous adjoint the same as the current one

                FuncKey prev_func_key{func_key.first, func_key.second - 1};
                // Recreate a new adjoint for previous update
                Func prev_adjoint;
                vector<Expr> args;
                args.reserve(adjoint_func.args().size());
                for (const auto &arg : adjoint_func.args()) {
                    args.push_back(arg);
                }
                vector<Expr> calls;
                calls.reserve(rhs_tuple.size());
                for (int i = 0; i < (int)rhs_tuple.size(); i++) {
                    calls.push_back(Call::make(
                        adjoint_funcs[func_key].function(), args, i));
                }
                prev_adjoint(args) = Tuple(calls);
                adjoint_funcs[prev_func_key] = prev_adjoint;
                mask_previous_update();
            }
            {  // Second phase
                is_self_referencing_phase = false;
                expr_adjoints.clear();
                for (int i = 0; i < (int)output_exprs.size(); i++) {
                    expr_adjoints[output_exprs[i]] =
                        Call::make(adjoint_funcs[func_key].function(),
                                   update_args, i);
                }

                int count = 0;
                // Traverse the expressions in reverse order
                for (auto it = expr_list.rbegin(); it != expr_list.rend(); it++) {
                    if (it->type().is_handle()) {
                        // Ignore pointer types
                        continue;
                    }
                    // Propagate adjoints
                    it->accept(this);
                    count++;
                }
            }
        }
    }
}

void ReverseAccumulationVisitor::accumulate(const Expr &stub, Expr adjoint) {
    const BaseExprNode *stub_ptr = (const BaseExprNode *)stub.get();

    // Trick to avoid NaN in select() clauses:
    // select(c, x, 0) * y -> select(c, x * y, 0)
    // x * select(c, y, 0) -> select(c, x * y, 0)
    // select(c, x, 0) / y -> select(c, x / y, 0)
    if (adjoint.as<Mul>() != nullptr) {
        const Mul *mul_op = adjoint.as<Mul>();
        auto mul_select_with_zero = [&](const Expr &sel, const Expr &other) {
            const Select *sel_op = sel.as<Select>();
            if (is_zero(sel_op->true_value)) {
                return select(sel_op->condition,
                              sel_op->true_value, sel_op->false_value * other);
            }
            if (is_zero(sel_op->false_value)) {
                return select(sel_op->condition,
                              sel_op->true_value * other, sel_op->false_value);
            }
            return sel * other;
        };
        if (mul_op->a.as<Select>() != nullptr) {
            adjoint = mul_select_with_zero(mul_op->a, mul_op->b);
        } else if (mul_op->b.as<Select>() != nullptr) {
            adjoint = mul_select_with_zero(mul_op->b, mul_op->a);
        }
    }
    if (adjoint.as<Div>() != nullptr) {
        const Div *div_op = adjoint.as<Div>();
        auto div_select_with_zero = [&](const Expr &sel, const Expr &other) {
            const Select *sel_op = sel.as<Select>();
            if (is_zero(sel_op->true_value)) {
                return select(sel_op->condition,
                              sel_op->true_value, sel_op->false_value / other);
            }
            if (is_zero(sel_op->false_value)) {
                return select(sel_op->condition,
                              sel_op->true_value / other, sel_op->false_value);
            }
            return sel * other;
        };
        if (div_op->a.as<Select>() != nullptr) {
            adjoint = div_select_with_zero(div_op->a, div_op->b);
        }
    }

    if (expr_adjoints.find(stub_ptr) == expr_adjoints.end()) {
        expr_adjoints[stub_ptr] = adjoint;
    } else {
        expr_adjoints[stub_ptr] = expr_adjoints[stub_ptr] + adjoint;
    }
}

void ReverseAccumulationVisitor::visit(const IntImm *op) {
    // Nothing to propagate to
}

void ReverseAccumulationVisitor::visit(const UIntImm *op) {
    // Nothing to propagate to
}

void ReverseAccumulationVisitor::visit(const FloatImm *op) {
    // Nothing to propagate to
}

void ReverseAccumulationVisitor::visit(const StringImm *op) {
    // Nothing to propagate to
}

void ReverseAccumulationVisitor::visit(const Cast *op) {
    internal_assert(expr_adjoints.find(op) != expr_adjoints.end());
    Expr adjoint = expr_adjoints[op];

    // d/dx cast(x) = 1.f if op->type is float otherwise 0
    if (op->type.is_float()) {
        accumulate(op->value, cast(op->value.type(), adjoint));
    } else {
        accumulate(op->value, make_zero(op->value.type()));
    }
}

void ReverseAccumulationVisitor::visit(const Variable *op) {
    internal_assert(expr_adjoints.find(op) != expr_adjoints.end());
    Expr adjoint = expr_adjoints[op];

    if (op->param.defined()) {
        // This is a reference to a Parameter, propagate to the corresponding buffer
        propagate_halide_function_call(adjoint, op->param.name(), FunctionPtr(), {}, 0, op->type);
        return;
    }

    // If the variable is a let variable, accumulates adjoints into the content
    auto it = let_var_mapping.find(op->name);
    if (it != let_var_mapping.end()) {
        accumulate(it->second, Let::make(op->name, it->second, adjoint));
    }
}

void ReverseAccumulationVisitor::visit(const Add *op) {
    internal_assert(expr_adjoints.find(op) != expr_adjoints.end());
    Expr adjoint = expr_adjoints[op];

    // d/da a + b = 1
    accumulate(op->a, adjoint);
    // d/db a + b = 1
    accumulate(op->b, adjoint);
}

void ReverseAccumulationVisitor::visit(const Sub *op) {
    internal_assert(expr_adjoints.find(op) != expr_adjoints.end());
    Expr adjoint = expr_adjoints[op];

    // d/da a - b = 1
    accumulate(op->a, adjoint);
    // d/db a - b = -1
    accumulate(op->b, -adjoint);
}

void ReverseAccumulationVisitor::visit(const Mul *op) {
    internal_assert(expr_adjoints.find(op) != expr_adjoints.end());
    Expr adjoint = expr_adjoints[op];

    // d/da a * b = b
    accumulate(op->a, adjoint * op->b);
    // d/db a * b = a
    accumulate(op->b, adjoint * op->a);
}

void ReverseAccumulationVisitor::visit(const Div *op) {
    internal_assert(expr_adjoints.find(op) != expr_adjoints.end());
    Expr adjoint = expr_adjoints[op];

    // Trick to avoid NaN in select() clauses: if adjoint is a select with an 0,
    // multiply into it
    if (adjoint.as<Select>() != nullptr) {
        const Select *sel_op = adjoint.as<Select>();
        if (is_zero(sel_op->true_value)) {
            // d/da a / b = 1 / b
            accumulate(op->a, select(sel_op->condition,
                                     sel_op->true_value, sel_op->false_value / op->b));
            // d/db a * b = - a / b^2
            accumulate(op->b, select(sel_op->condition,
                                     sel_op->true_value, -sel_op->false_value * op->a / (op->b * op->b)));
            return;
        }
        if (is_zero(sel_op->false_value)) {
            // d/da a / b = 1 / b
            accumulate(op->a, select(sel_op->condition,
                                     sel_op->true_value / op->b, sel_op->false_value));
            // d/db a * b = - a / b^2
            accumulate(op->b, select(sel_op->condition,
                                     -sel_op->true_value * op->a / (op->b * op->b), sel_op->false_value));
            return;
        }
    }

    // d/da a / b = 1 / b
    accumulate(op->a, adjoint / op->b);
    // d/db a / b = - a / b^2
    accumulate(op->b, -adjoint * op->a / (op->b * op->b));
}

void ReverseAccumulationVisitor::visit(const Mod *op) {
    internal_assert(expr_adjoints.find(op) != expr_adjoints.end());
    Expr adjoint = expr_adjoints[op];

    // a % b = a - trunc(a/b) * b
    // d/da = 1
    accumulate(op->a, adjoint);
    // d/db = -trunc(a/b)
    accumulate(op->b, -adjoint * trunc(op->a / op->b));
}

void ReverseAccumulationVisitor::visit(const Min *op) {
    internal_assert(expr_adjoints.find(op) != expr_adjoints.end());
    Expr adjoint = expr_adjoints[op];

    // d/da min(a, b) = a <= b ? 1 : 0
    accumulate(op->a,
               select(op->a <= op->b, adjoint, make_zero(adjoint.type())));
    // d/db min(a, b) = b <= a ? 1 : 0
    accumulate(op->b,
               select(op->b <= op->a, adjoint, make_zero(adjoint.type())));
}

void ReverseAccumulationVisitor::visit(const Max *op) {
    internal_assert(expr_adjoints.find(op) != expr_adjoints.end());
    Expr adjoint = expr_adjoints[op];

    // d/da max(a, b) = a >= b ? 1 : 0
    accumulate(op->a,
               select(op->a >= op->b, adjoint, make_zero(adjoint.type())));
    // d/db max(a, b) = b >= a ? 1 : 0
    accumulate(op->b,
               select(op->b >= op->a, adjoint, make_zero(adjoint.type())));
}

void ReverseAccumulationVisitor::visit(const EQ *op) {
    internal_assert(expr_adjoints.find(op) != expr_adjoints.end());
    // Expr adjoint = expr_adjoints[op];

    // output is a boolean, so we should propagate zero to the arguments
    accumulate(op->a, make_zero(op->a.type()));
    accumulate(op->b, make_zero(op->b.type()));
}

void ReverseAccumulationVisitor::visit(const NE *op) {
    internal_assert(expr_adjoints.find(op) != expr_adjoints.end());
    // Expr adjoint = expr_adjoints[op];

    // output is a boolean, so we should propagate zero to the arguments
    accumulate(op->a, make_zero(op->a.type()));
    accumulate(op->b, make_zero(op->b.type()));
}

void ReverseAccumulationVisitor::visit(const LT *op) {
    internal_assert(expr_adjoints.find(op) != expr_adjoints.end());
    // Expr adjoint = expr_adjoints[op];

    // output is a boolean, so we should propagate zero to the arguments
    accumulate(op->a, make_zero(op->a.type()));
    accumulate(op->b, make_zero(op->b.type()));
}

void ReverseAccumulationVisitor::visit(const LE *op) {
    internal_assert(expr_adjoints.find(op) != expr_adjoints.end());
    // Expr adjoint = expr_adjoints[op];

    // output is a boolean, so we should propagate zero to the arguments
    accumulate(op->a, make_zero(op->a.type()));
    accumulate(op->b, make_zero(op->b.type()));
}

void ReverseAccumulationVisitor::visit(const GT *op) {
    internal_assert(expr_adjoints.find(op) != expr_adjoints.end());
    // Expr adjoint = expr_adjoints[op];

    // output is a boolean, so we should propagate zero to the arguments
    accumulate(op->a, make_zero(op->a.type()));
    accumulate(op->b, make_zero(op->b.type()));
}

void ReverseAccumulationVisitor::visit(const GE *op) {
    internal_assert(expr_adjoints.find(op) != expr_adjoints.end());
    // Expr adjoint = expr_adjoints[op];

    // output is a boolean, so we should propagate zero to the arguments
    accumulate(op->a, make_zero(op->a.type()));
    accumulate(op->b, make_zero(op->b.type()));
}

void ReverseAccumulationVisitor::visit(const And *op) {
    internal_assert(expr_adjoints.find(op) != expr_adjoints.end());
    // Expr adjoint = expr_adjoints[op];

    // output is a boolean, so we should propagate zero to the arguments
    accumulate(op->a, make_zero(op->a.type()));
    accumulate(op->b, make_zero(op->b.type()));
}

void ReverseAccumulationVisitor::visit(const Or *op) {
    internal_assert(expr_adjoints.find(op) != expr_adjoints.end());
    // Expr adjoint = expr_adjoints[op];

    // output is a boolean, so we should propagate zero to the arguments
    accumulate(op->a, make_zero(op->a.type()));
    accumulate(op->b, make_zero(op->b.type()));
}

void ReverseAccumulationVisitor::visit(const Not *op) {
    internal_assert(expr_adjoints.find(op) != expr_adjoints.end());
    // Expr adjoint = expr_adjoints[op];

    // output is a boolean, so we should propagate zero to the argument
    accumulate(op->a, make_zero(op->a.type()));
}

void ReverseAccumulationVisitor::visit(const Let *op) {
    internal_assert(expr_adjoints.find(op) != expr_adjoints.end());
    Expr adjoint = expr_adjoints[op];

    accumulate(op->body, adjoint);
}

void ReverseAccumulationVisitor::visit(const Select *op) {
    internal_assert(expr_adjoints.find(op) != expr_adjoints.end());
    Expr adjoint = expr_adjoints[op];

    // d/db select(a, b, c) = select(a, 1, 0)
    accumulate(op->true_value,
               select(op->condition, adjoint, make_zero(adjoint.type())));
    // d/dc select(a, b, c) = select(a, 0, 1)
    accumulate(op->false_value,
               select(op->condition, make_zero(adjoint.type()), adjoint));
}

void ReverseAccumulationVisitor::visit(const Call *op) {
    internal_assert(expr_adjoints.find(op) != expr_adjoints.end());
    Expr adjoint = expr_adjoints[op];
    if (op->is_extern()) {
        // Math functions
        if (is_float_extern(op->name, "exp")) {
            // d/dx exp(x) = exp(x)
            accumulate(op->args[0], adjoint * exp(op->args[0]));
        } else if (is_float_extern(op->name, "log")) {
            // d/dx log(x) = 1 / x
            accumulate(op->args[0], adjoint / op->args[0]);
        } else if (is_float_extern(op->name, "sin")) {
            // d/dx sin(x) = cos(x)
            accumulate(op->args[0], adjoint * cos(op->args[0]));
        } else if (is_float_extern(op->name, "asin")) {
            // d/dx asin(x) = 1 / sqrt(1 - x^2)
            Expr one = make_one(op->type);
            accumulate(op->args[0], adjoint / sqrt(one - op->args[0] * op->args[0]));
        } else if (is_float_extern(op->name, "cos")) {
            // d/dx cos(x) = -sin(x)
            accumulate(op->args[0], -adjoint * sin(op->args[0]));
        } else if (is_float_extern(op->name, "acos")) {
            // d/dx acos(x) = - 1 / sqrt(1 - x^2)
            Expr one = make_one(op->type);
            accumulate(op->args[0], -adjoint / sqrt(one - op->args[0] * op->args[0]));
        } else if (is_float_extern(op->name, "tan")) {
            // d/dx tan(x) = 1 / cos(x)^2
            Expr c = cos(op->args[0]);
            accumulate(op->args[0], adjoint / (c * c));
        } else if (is_float_extern(op->name, "atan")) {
            // d/dx atan(x) = 1 / (1 + x^2)
            Expr one = make_one(op->type);
            accumulate(op->args[0], adjoint / (one + op->args[0] * op->args[0]));
        } else if (is_float_extern(op->name, "atan2")) {
            Expr x2y2 = op->args[0] * op->args[0] + op->args[1] * op->args[1];
            // d/dy atan2(y, x) = x / (x^2 + y^2)
            accumulate(op->args[0], adjoint * (op->args[1] / x2y2));
            // d/dx atan2(y, x) = -y / (x^2 + y^2)
            accumulate(op->args[1], adjoint * (-op->args[0] / x2y2));
        } else if (is_float_extern(op->name, "sinh")) {
            // d/dx sinh(x) = cosh(x)
            accumulate(op->args[0], adjoint * cosh(op->args[0]));
        } else if (is_float_extern(op->name, "asinh")) {
            // d/dx asin(x) = 1 / sqrt(1 + x^2)
            Expr one = make_one(op->type);
            accumulate(op->args[0], adjoint / sqrt(one + op->args[0] * op->args[0]));
        } else if (is_float_extern(op->name, "cosh")) {
            // d/dx cosh(x) = sinh(x)
            accumulate(op->args[0], adjoint * sinh(op->args[0]));
        } else if (is_float_extern(op->name, "acosh")) {
            // d/dx acosh(x) = 1 / (sqrt(x - 1) sqrt(x + 1)))
            Expr one = make_one(op->type);
            accumulate(op->args[0],
                       adjoint / (sqrt(op->args[0] - one) * sqrt(op->args[0] + one)));
        } else if (is_float_extern(op->name, "tanh")) {
            // d/dx tanh(x) = 1 / cosh(x)^2
            Expr c = cosh(op->args[0]);
            accumulate(op->args[0], adjoint / (c * c));
        } else if (is_float_extern(op->name, "atanh")) {
            // d/dx atanh(x) = 1 / (1 - x^2)
            Expr one = make_one(op->type);
            accumulate(op->args[0], adjoint / (one - op->args[0] * op->args[0]));
        } else if (is_float_extern(op->name, "ceil")) {
            // TODO: d/dx = dirac(n) for n in Z ...
            accumulate(op->args[0], make_zero(op->type));
        } else if (is_float_extern(op->name, "floor")) {
            // TODO: d/dx = dirac(n) for n in Z ...
            accumulate(op->args[0], make_zero(op->type));
        } else if (is_float_extern(op->name, "round")) {
            accumulate(op->args[0], make_zero(op->type));
        } else if (is_float_extern(op->name, "trunc")) {
            accumulate(op->args[0], make_zero(op->type));
        } else if (is_float_extern(op->name, "sqrt")) {
            Expr half = make_const(op->type, 0.5);
            accumulate(op->args[0], adjoint * (half / sqrt(op->args[0])));
        } else if (is_float_extern(op->name, "pow")) {
            Expr one = make_one(op->type);
            accumulate(op->args[0],
                       adjoint * op->args[1] * pow(op->args[0], op->args[1] - one));
            accumulate(op->args[1],
                       adjoint * pow(op->args[0], op->args[1]) * log(op->args[0]));
        } else if (is_float_extern(op->name, "fast_inverse")) {
            // d/dx 1/x = -1/x^2
            Expr inv_x = fast_inverse(op->args[0]);
            accumulate(op->args[0], -adjoint * inv_x * inv_x);
        } else if (is_float_extern(op->name, "fast_inverse_sqrt")) {
            // d/dx x^(-0.5) = -0.5*x^(-1.5)
            Expr inv_sqrt_x = fast_inverse_sqrt(op->args[0]);
            Expr neg_half = make_const(op->type, -0.5);
            accumulate(op->args[0],
                       neg_half * adjoint * inv_sqrt_x * inv_sqrt_x * inv_sqrt_x);
        } else if (op->name == "halide_print") {
            for (const auto &arg : op->args) {
                accumulate(arg, make_zero(op->type));
            }
        } else {
            internal_error << "The derivative of " << op->name << " is not implemented.";
        }
    } else if (op->is_intrinsic()) {
        if (op->is_intrinsic(Call::abs)) {
            accumulate(op->args[0],
                       adjoint * select(op->args[0] > 0,
                                        make_one(op->type), make_const(op->type, -1.0)));
        } else if (op->is_intrinsic(Call::lerp)) {
            // z = x * (1 - w) + y * w
            // dz/dx = 1 - w
            // dz/dy = w
            // dz/dw = y - x
            accumulate(op->args[0], adjoint * (make_one(op->type) - op->args[2]));
            accumulate(op->args[1], adjoint * op->args[2]);
            accumulate(op->args[2], adjoint * (op->args[1] - op->args[0]));
        } else if (op->is_intrinsic(Call::likely)) {
            accumulate(op->args[0], adjoint);
        } else if (op->is_intrinsic(Call::return_second)) {
            accumulate(op->args[0], make_const(op->type, 0.0));
            accumulate(op->args[1], adjoint);
        } else if (op->is_intrinsic(Call::undef)) {
            // do nothing
        } else {
            user_warning << "Dropping gradients at call to " << op->name << "\n";
            for (const auto &arg : op->args) {
                accumulate(arg, make_zero(op->type));
            }
        }
    } else if (op->call_type == Call::Halide ||
               op->call_type == Call::Image) {  // Halide function call or Halid buffer
        propagate_halide_function_call(adjoint, op->name, op->func, op->args, op->value_index, op->type);
    } else {
        // TODO: let user provide derivatives for external functions
        internal_error << "Unknown call type of operation: " << op->name << "\n";
    }
}

void ReverseAccumulationVisitor::propagate_halide_function_call(
    Expr adjoint, const std::string &name, const FunctionPtr &func_ptr,
    const std::vector<Expr> &call_args, int value_index, const Type &type) {
    if (!type.is_float()) {
        // If the function call does not return continuous output,
        // don't propagate to the function.
        return;
    }
    // Add Let expressions
    adjoint = add_let_expression(adjoint, let_var_mapping, let_variables);
    vector<Expr> lhs = call_args;
    for (int i = 0; i < (int)lhs.size(); i++) {
        lhs[i] = add_let_expression(lhs[i], let_var_mapping, let_variables);
    }
    Expr adjoint_before_canonicalize = adjoint;
    vector<Expr> lhs_before_canonicalize = lhs;

    if (is_forward_overwrite_detection_phase) {
        // Don't need to propagate through function in this phase, we're just
        // checking local derivatives
        // However, we'll accumulate the derivatives to self reference
        // for checking if the self update is harmful for gradients
        if (func_ptr.same_as(current_func.function().get_contents())) {
            self_reference_adjoint[value_index] =
                simplify(self_reference_adjoint[value_index] + adjoint);
            vector<Expr> args = call_args;
            for (int i = 0; i < (int)args.size(); i++) {
                args[i] = add_let_expression(args[i], let_var_mapping, let_variables);
            }
            self_reference_args.push_back(args);
        }
        return;
    }
    if (is_self_referencing_phase) {
        // We want to make sure we propagate to the self reference first.
        // In this phase only self reference is propagated
        if (!func_ptr.same_as(current_func.function().get_contents())) {
            return;
        }
    } else {
        // In the other phase we ignore the self reference
        if (func_ptr.same_as(current_func.function().get_contents())) {
            return;
        }
    }

    // We create different functions for the initial condition and each update
    // When update i uses value from update i-1, we accumulate the
    // adjoints to update i-1
    // If target is the current function itself, send to previous update
    // e.g. f(x) = ...
    //      f(x) = f(x) + 1
    // For the one with non-commutative-associative reductions
    // e.g. f(x, ver) = ...
    //      f(x, 0) = ...
    //      f(x, r.x + 1) = f(x, r.x) * f(x, r.x) + g(r.x)
    // We propagate the whole r.x to the current update.
    // In addition, we propagate the first one d_f(x, 0) to the previous update,
    // by setting all reduction variables to their min() values.
    // Because only f(x, 0) comes from the last update, and
    // the rest belongs to the current update.
    // The above case will be handled by the caller, here we just
    // propagate to current update.
    // TODO: make the comments clearer and clean up the code
    FuncKey func_key;
    if (func_ptr.defined()) {
        Function func(func_ptr);
        func_key = func.name() != current_func.name() ? FuncKey{func.name(), func.updates().size() - 1} : FuncKey{func.name(), current_update_id - 1};
        if (is_current_non_overwriting_scan && is_self_referencing_phase) {
            func_key = FuncKey{func.name(), current_update_id};
        }
    } else {
        func_key = FuncKey{name, -1};
    }
    internal_assert(adjoint_funcs.find(func_key) != adjoint_funcs.end());
    Func &func_to_update = adjoint_funcs[func_key];
    internal_assert(func_to_update.dimensions() == (int)lhs.size());

    bool debug_flag = false;
    adjoint = simplify(common_subexpression_elimination(adjoint));

    if (debug_flag) {
        debug(0) << "current_func:" << current_func.name() << "\n";
        debug(0) << "Scattering to " << name << "\n";
        debug(0) << "lhs is:";
        for (const auto &arg : lhs) {
            debug(0) << " " << arg;
        }
        debug(0) << "\n";
        debug(0) << "adjoint is:" << simplify(adjoint) << "\n";
    }

    // Gather argument & bounds information
    // current_args are the pure variables
    // current_update_args are the actual updates at left hand side
    Func current_adjoint_func =
        adjoint_funcs[FuncKey{current_func.name(), current_update_id}];
    vector<Var> current_args = current_adjoint_func.args();
    const Box &current_bounds = func_bounds[current_func.name()];

    // Replace implicit variables
    for (auto &arg : lhs) {
        set<string> implicit_variables = find_implicit_variables(arg);
        for (const auto &var : implicit_variables) {
            arg = substitute(var, current_args[Var::implicit_index(var)], arg);
        }
    }
    {
        set<string> implicit_variables =
            find_implicit_variables(adjoint);
        for (const auto &var : implicit_variables) {
            adjoint = substitute(
                var, current_args[Var::implicit_index(var)], adjoint);
        }
    }

    // We want to do this:
    // func_to_update(call_args) += adjoint(current_update_args);
    // But call_args can be invalid lhs, need to canonicalize.
    // We canonicalize by first trying to substitute with pure variables.
    // If that fails we will replace variables on lhs with RDoms
    // (general scattering).

    // We try canonicalize the left hand side arguments (call_args)
    // so that it's always x, y, z, ...
    //
    // Given:
    // g(x, y, z) = f(x, y-1, z+1)
    // we get an invalid update:
    // f'(x, y - 1, z + 1) += g'(x, y, z)
    // Goal: rewrite to
    //  ==> f'(x, y, z) += g'(x, y+1, z-1)
    // (below we would call g and g' the "current function" and
    //  we call f and d_f the "function to update")
    //
    // We do this by set up a new set of variables new_args
    // new_args contains a set of variable u0, u1, u2, ...
    // For each left hand side of the update (x, y - 1, z + 1 here),
    // we set up the equations u0 = x, u1 = y - 1, u2 = z + 1.
    // Then we solve for x, y, z and get x = u0, y = u1 + 1, z = u2 - 1
    // We get f'(u0, u1, u2) += g'(u0, u1 + 1, u2 - 1)
    // We then substitute the original variable names back to get
    // f'(x, y, z) += g'(x, x + 1, z - 1)
    //
    // Note that g' would correctly returns 0 outside g's boundary,
    // therefore we do not need to impose bounds on g'.
    // However, consider the case where f'(...) += g'(...) * h(...):
    // we need to clamp h's arguments such that it never goes out of g's domain,
    // otherwise we may get unwanted out-of-bound buffer access.
    //
    // Currently we don't want to mess with system solving.
    // Therefore we gather all arguments that contains multiple pure variables,
    // and invalidate all of them.
    // Inter-dependencies like:
    // g(x, y) = f(x * y, x + y)
    // can't be simplified.
    // In principle this can be inverted by solving a system of equations.
    // In this case we replace x and y with reduction variables that loop
    // through g's bounds
    // i.e.
    // f'(r.x * r.y, r.x + r.y) += g'(r.x, r.y)

    // Prepare a set of new substitution variables for func_to_update
    vector<Var> new_args;
    new_args.reserve(func_to_update.dimensions());
    for (int arg_id = 0; arg_id < (int)func_to_update.dimensions(); arg_id++) {
        new_args.emplace_back(unique_name("u" + std::to_string(arg_id)));
    }

    // Loop over the left hand side of the update, construct equations
    // and invert them.
    vector<bool> canonicalized(lhs.size(), false);
    set<string> canonicalized_vars;
    map<string, Var> lhs_substitute_map;
    for (int arg_id = 0; arg_id < (int)lhs.size(); arg_id++) {
        // Gather all pure variables at call_args[arg_id],
        // substitute them with new_args
        // For now only support single pure variable
        vector<int> variable_ids =
            gather_variables(lhs[arg_id], current_args);
        if (variable_ids.size() != 1) {
            continue;
        }

        int variable_id = variable_ids[0];
        const string &variable = current_args[variable_id].name();
        bool solved;
        Expr result_rhs;
        std::tie(solved, result_rhs) =
            solve_inverse(new_args[arg_id] == lhs[arg_id],
                          new_args[arg_id].name(),
                          variable);
        if (!solved) {
            continue;
        }

        // Substitute all access to variable to clamped version
        Expr clamped_variable = clamp(likely(current_args[variable_id]),
                                      current_bounds[variable_id].min,
                                      current_bounds[variable_id].max);
        adjoint = substitute_rdom_predicate(variable, clamped_variable, adjoint);
        // However we don't want to clamp the access to adjoint function (we need
        // it to return 0 outside of its bounds). We replace the corresponding
        // clamped argument back with the pure variable. It is safe to do
        // so because pure variable in Halide's update function can only be appeared
        // unadorned in the same position.
        adjoint = substitute_call_arg_with_pure_arg(current_adjoint_func,
                                                    variable_id,
                                                    adjoint);

        // Replace pure variable with the reverse.
        // Make sure to also substitute predicates.
        adjoint = substitute_rdom_predicate(variable, result_rhs, adjoint);

        // Since we successfully invert, the left hand side becomes new_args
        lhs[arg_id] = new_args[arg_id];
        // Record that we successfully invert, for those we fail
        // we need to perform general scattering.
        canonicalized[arg_id] = true;
        canonicalized_vars.insert(variable);
        lhs_substitute_map[variable] = new_args[arg_id];
    }

    // Consider the following case:
    // f(x, y) = ...
    // k(n) = f(g(n), n)
    // When we update d_f, the second n would be replaced by y.
    // We need to make sure we also update the call argument to g.
    // Adjoint is automatically handled in the loop above.
    for (int i = 0; i < (int)lhs.size(); i++) {
        for (const auto &it : lhs_substitute_map) {
            lhs[i] = substitute(it.first, it.second, lhs[i]);
        }
    }

    // Sometimes the canonicalization above fails.
    // We replace the pure variables inside lhs with RDoms for general scattering
    Region bounds;
    bounds.reserve(current_args.size());
    for (int arg_id = 0; arg_id < (int)current_args.size(); arg_id++) {
        const Interval &interval = current_bounds[arg_id];
        bounds.emplace_back(interval.min, interval.max - interval.min + 1);
    }
    RDom r_bounds(bounds);
    for (int lhs_id = 0; lhs_id < (int)lhs.size(); lhs_id++) {
        if (!canonicalized[lhs_id]) {
            Expr lhs_arg = lhs[lhs_id];
            vector<string> adjoint_args = current_adjoint_func.function().args();
            vector<int> variable_ids = gather_variables(lhs_arg, adjoint_args);
            RDom r(bounds);
            // For each variable found in lhs_arg, find the corresponding
            // bound (by looping through all variables) and substitute
            // with the bound reduction variable.
            for (int var_id = 0; var_id < (int)variable_ids.size(); var_id++) {
                for (int arg_id = 0; arg_id < (int)current_args.size(); arg_id++) {
                    const string &variable = adjoint_args[variable_ids[var_id]];
                    if (current_args[arg_id].name() == variable &&
                        canonicalized_vars.find(
                            current_args[arg_id].name()) ==
                            canonicalized_vars.end()) {
                        lhs[lhs_id] = substitute(variable,
                                                 r_bounds[arg_id],
                                                 lhs[lhs_id]);
                        adjoint = substitute(variable, r_bounds[arg_id], adjoint);
                        break;
                    }
                }
            }
        }
    }

    // For each free variable on the rhs, replace it with current bounds
    // e.g. we have in forward pass f(x, y) = g(x)
    //      then we would have g'(x) += f'(x, y) by now
    //      now we need to replace y with a reduction variable over f's bound
    //      x is automatically excluded since it's currently
    //      replaced by the new substitution variable e.g. u_0

    // First gather all free variables
    Region bounds_subset;
    vector<int> arg_id_to_substitute;
    bounds_subset.reserve(current_args.size());
    arg_id_to_substitute.reserve(current_args.size());
    for (int arg_id = 0; arg_id < (int)current_args.size(); arg_id++) {
        if (expr_uses_var(adjoint, current_args[arg_id].name())) {
            const Interval &interval = current_bounds[arg_id];
            bounds_subset.emplace_back(
                interval.min, interval.max - interval.min + 1);
            arg_id_to_substitute.push_back(arg_id);
        }
    }

    // Create a new RDom to loop over all free variables
    if (!arg_id_to_substitute.empty()) {
        RDom r(bounds_subset);
        for (int i = 0; i < (int)arg_id_to_substitute.size(); i++) {
            int arg_id = arg_id_to_substitute[i];
            adjoint = substitute(current_args[arg_id].name(), r[i], adjoint);
        }
    }

    // Simplify expressions
    adjoint = simplify(common_subexpression_elimination(adjoint));
    for (int i = 0; i < (int)lhs.size(); i++) {
        lhs[i] = simplify(common_subexpression_elimination(lhs[i]));
    }

    vector<Var> func_to_update_args = func_to_update.args();

    // General scattering simplification rules:
    // For each expression in lhs,
    // check if it is an expression of a single (associative & commutative)
    // rvar and spans the same interval of the function's bound
    // if so we can rewrite it back to pure variables
    // e.g.
    // f(r.x) = g(r.x)
    // => f(x) = g(x)
    //
    // Another common pattern is the reverse of downsampling
    // if we see s * r.x + r.y and r.y has min == 0 and extent == s
    // we simplify them to x and replace all occurrences of r.x by x/4
    // e.g.
    // f(4 * r.x + r.y) = g(r.x) + h(4 * r.x + r.y)
    // => f(x) = g(x/4) + h(x)
    Expr new_adjoint = func_to_update.values().size() == 1 ? (func_to_update(lhs) + adjoint) : (func_to_update(lhs)[value_index] + adjoint);
    vector<Expr> new_adjoint_tuple(func_to_update.values().size(), Expr(0.f));
    new_adjoint_tuple[value_index] = new_adjoint;
    AssociativeOp associative_op = prove_associativity(
        func_to_update.name(), lhs, new_adjoint_tuple);
    if (associative_op.associative() && associative_op.commutative()) {
        for (int i = 0; i < (int)lhs.size(); i++) {
            Expr lhs_arg = substitute_in_all_lets(lhs[i]);
            const Variable *var = lhs_arg.as<Variable>();
            const Add *add = lhs_arg.as<Add>();
            // f(r.x) = ... && r is associative
            // => f(x) = ...
            if (var != nullptr && var->reduction_domain.defined() &&
                var->reduction_domain.split_predicate().empty()) {
                ReductionDomain rdom = var->reduction_domain;
                int rvar_id = -1;
                for (int rid = 0; rid < (int)rdom.domain().size(); rid++) {
                    if (rdom.domain()[rid].var == var->name) {
                        rvar_id = rid;
                        break;
                    }
                }
                internal_assert(rvar_id != -1);
                ReductionVariable rvar = rdom.domain()[rvar_id];
                // Check if the min/max of the rvariable is equal to
                // the target function
                const Box &target_bounds = func_bounds[name];
                Interval t_interval = target_bounds[i];
                t_interval.min = simplify(t_interval.min);
                t_interval.max = simplify(t_interval.max);
                Interval r_interval(simplify(rvar.min),
                                    simplify(rvar.min + rvar.extent - 1));
                if (can_prove(r_interval.min <= t_interval.min &&
                              r_interval.max >= t_interval.max)) {
                    lhs[i] = func_to_update_args[i];
                    Expr clamped_arg = clamp(func_to_update_args[i],
                                             r_interval.min, r_interval.max);
                    // Replace other occurrence of rvar in lhs
                    for (int j = 0; j < (int)lhs.size(); j++) {
                        if (j != i) {
                            lhs[j] = simplify(substitute(
                                rvar.var, clamped_arg, lhs[j]));
                        }
                    }
                    // Take care of boundary condition
                    Expr in_bound = func_to_update_args[i] >= r_interval.min &&
                                    func_to_update_args[i] <= r_interval.max;
                    adjoint = select(in_bound,
                                     simplify(substitute(rvar.var, clamped_arg, adjoint)),
                                     make_zero(adjoint.type()));
                }
                // f(4 * r.x + r.y) = g(r.x) + h(4 * r.x + r.y)
                // => f(x) = g(x/4) + h(x)
            } else if (add != nullptr &&
                       ((add->a.as<Mul>() != nullptr &&
                         add->b.as<Variable>() != nullptr) ||
                        (add->a.as<Variable>() != nullptr &&
                         add->b.as<Mul>() != nullptr))) {
                // Find pattern s * r.x + r.y where r.y.min == 0 && r.y.extent == s
                Expr a = add->a, b = add->b;
                if (add->b.as<Mul>() != nullptr) {
                    // swap so that b is always the Variable
                    internal_assert(add->a.as<Variable>() != nullptr);
                    std::swap(a, b);
                }
                const Mul *mul = a.as<Mul>();
                const Variable *b_var = b.as<Variable>();
                internal_assert(mul != nullptr && b_var != nullptr);
                Expr mul_a = mul->a, mul_b = mul->b;
                if (mul_a.as<Variable>() != nullptr &&
                    mul_a.as<Variable>()->reduction_domain.defined()) {
                    std::swap(mul_a, mul_b);
                }
                const Variable *mul_b_var = mul_b.as<Variable>();
                if (mul_b_var == nullptr || !mul_b_var->reduction_domain.defined()) {
                    continue;
                }
                ReductionDomain b_rdom = b_var->reduction_domain;
                if (!b_rdom.defined()) {
                    continue;
                }

                int rvar_id = -1;
                for (int rid = 0; rid < (int)b_rdom.domain().size(); rid++) {
                    if (b_rdom.domain()[rid].var == b_var->name) {
                        rvar_id = rid;
                        break;
                    }
                }
                internal_assert(rvar_id != -1);
                ReductionVariable rvar = b_rdom.domain()[rvar_id];
                if (!equal(rvar.min, Expr(0)) || !equal(rvar.extent, mul_a)) {
                    continue;
                }

                ReductionDomain mul_b_rdom = mul_b_var->reduction_domain;
                int mulb_rvar_id = -1;
                for (int rid = 0; rid < (int)mul_b_rdom.domain().size(); rid++) {
                    if (mul_b_rdom.domain()[rid].var == mul_b_var->name) {
                        mulb_rvar_id = rid;
                        break;
                    }
                }
                internal_assert(mulb_rvar_id != -1);
                ReductionVariable mulb_rvar = b_rdom.domain()[mulb_rvar_id];

                // Check if the min/max of the s * r.x + r.y is equal to
                // the target function
                const Box &target_bounds = func_bounds[name];
                Interval t_interval = target_bounds[i];
                t_interval.min = simplify(t_interval.min);
                t_interval.max = simplify(t_interval.max);
                Interval r_interval(simplify(mul_a * mulb_rvar.min),
                                    simplify(mul_a * mulb_rvar.extent - 1));

                if (can_prove(r_interval.min <= t_interval.min &&
                              r_interval.max >= t_interval.max)) {
                    // We've finally made sure that the expression has the form we want
                    // Now replace everything
                    // replace s * r.x + r.y with x
                    lhs[i] = func_to_update_args[i];
                    adjoint = substitute(lhs_arg,
                                         func_to_update_args[i],
                                         substitute_in_all_lets(adjoint));
                    // replace r.x with x / s
                    adjoint = substitute(mul_b, func_to_update_args[i] / mul_a, adjoint);
                    adjoint = simplify(adjoint);
                }
            }
        }
    }

    // We can only have one RDom for each update.
    // Therefore we have to merge RDoms on both lhs and rhs
    // To make use of better locality we preserve partial order
    map<string, ReductionVariableInfo> rvar_maps =
        gather_rvariables(adjoint);
    for (const auto &lhs_arg : lhs) {
        map<string, ReductionVariableInfo> maps =
            gather_rvariables(lhs_arg);
        rvar_maps.insert(maps.begin(), maps.end());
    }
    // Original set of reduction variables
    map<string, ReductionVariableInfo> org_rvar_maps =
        gather_rvariables(adjoint_before_canonicalize);
    for (const auto &lhs_arg : lhs_before_canonicalize) {
        map<string, ReductionVariableInfo> maps =
            gather_rvariables(lhs_arg);
        org_rvar_maps.insert(maps.begin(), maps.end());
    }
    // If the update is non-commutative or non-associative, we need to flip the
    // original set of reduction variable
    if (is_current_non_overwriting_scan) {
        // For each lhs
        for (auto &lhs_arg : lhs) {
            // For each original rvar
            for (const auto &it : org_rvar_maps) {
                RVar r(it.second.domain, it.second.index);
                Expr max = simplify(it.second.min + it.second.extent - 1);
                // Replace the reduction with the flipped version
                lhs_arg = substitute(it.first, max - r, lhs_arg);
            }
        }
        // For adjoint
        // For each original rvar
        for (const auto &it : org_rvar_maps) {
            RVar r(it.second.domain, it.second.index);
            Expr max = simplify(it.second.min + it.second.extent - 1);
            // Replace the reduction with the flipped version
            adjoint = substitute(it.first, max - r, adjoint);
        }
    }

    // Order: newly introduced rvar -> original rvar
    vector<ReductionVariableInfo> new_rvar_vec, old_rvar_vec;
    for (const auto &it : rvar_maps) {
        if (org_rvar_maps.find(it.first) == org_rvar_maps.end()) {
            new_rvar_vec.push_back(it.second);
        } else {
            old_rvar_vec.push_back(it.second);
        }
    }

    // Sort by index & domain
    auto cmp_rv = [](const ReductionVariableInfo &rv0,
                     const ReductionVariableInfo &rv1) {
        ReductionDomain::Compare cmp;
        if (cmp(rv0.domain, rv1.domain)) {
            return true;
        } else {
            return rv0.index < rv1.index;
        }
    };
    std::sort(new_rvar_vec.begin(), new_rvar_vec.end(), cmp_rv);
    std::sort(old_rvar_vec.begin(), old_rvar_vec.end(), cmp_rv);
    // Flatten to an array
    vector<string> var_names;
    Region merged_bounds;
    for (const auto &it : new_rvar_vec) {
        var_names.push_back(it.name);
        merged_bounds.emplace_back(it.min, it.extent);
    }
    for (const auto &it : old_rvar_vec) {
        var_names.push_back(it.name);
        merged_bounds.emplace_back(it.min, it.extent);
    }
    // Produce final merged RDom
    RDom merged_r;
    if (!merged_bounds.empty()) {
        merged_r = RDom(merged_bounds);
        // Transfer the predicate from old RDoms to merged RDom
        // Gather the set of RDoms
        set<ReductionDomain, ReductionDomain::Compare> rdoms;
        for (const auto &it : rvar_maps) {
            rdoms.insert(it.second.domain);
        }
        Expr rdom_predicate = Internal::UIntImm::make(UInt(1), 1);
        for (const auto &rdom : rdoms) {
            rdom_predicate = simplify(rdom_predicate && rdom.predicate());
        }
        // Reference to new RDom
        for (int rid = 0; rid < merged_r.dimensions(); rid++) {
            adjoint = substitute(var_names[rid], merged_r[rid], adjoint);
            for (auto &lhs_arg : lhs) {
                lhs_arg = substitute(var_names[rid], merged_r[rid], lhs_arg);
            }
            rdom_predicate = substitute(
                var_names[rid], merged_r[rid], rdom_predicate);
        }
        if (!is_const(rdom_predicate)) {
            for (int arg_id = 0; arg_id < (int)func_to_update_args.size(); arg_id++) {
                // Substitute new_args back to original variables
                rdom_predicate = substitute(new_args[arg_id].name(),
                                            func_to_update_args[arg_id], rdom_predicate);
            }
            merged_r.where(rdom_predicate);
        }
    }

    // Substitute new_args back to original variables
    for (int arg_id = 0; arg_id < (int)func_to_update_args.size(); arg_id++) {
        for (auto &lhs_arg : lhs) {
            lhs_arg = substitute(new_args[arg_id].name(),
                                 func_to_update_args[arg_id], lhs_arg);
        }
        adjoint = substitute_rdom_predicate(
            new_args[arg_id].name(), func_to_update_args[arg_id], adjoint);
    }

    // Simplify expressions
    adjoint = simplify(common_subexpression_elimination(adjoint));
    for (int i = 0; i < (int)lhs.size(); i++) {
        lhs[i] = simplify(common_subexpression_elimination(lhs[i]));
    }

    if (debug_flag) {
        debug(0) << "func_to_update.name():" << func_to_update.name() << "\n";
        debug(0) << "lhs after canonicalization:";
        for (const auto &arg : lhs) {
            debug(0) << " " << arg;
        }
        debug(0) << "\n";
        debug(0) << "adjoint after canonicalization:" << simplify(adjoint) << "\n";
    }

    // Finally we update the function definitions, possibly merge with previous updates
    auto can_merge = [&](Func &func_to_update,
                         const vector<Expr> &lhs) -> bool {
        if (func_to_update.num_update_definitions() == 0) {
            // If lhs are not pure variables we can't merge to pure definition
            for (int i = 0; i < (int)lhs.size(); i++) {
                if (!equal(lhs[i], func_to_update.args()[i])) {
                    return false;
                }
            }
            ReductionDomain rdom = extract_rdom(adjoint);
            // If there are rdoms in adjoint we can't merge
            return !rdom.defined();
        }
        int update_id = func_to_update.num_update_definitions() - 1;
        vector<Expr> prev_lhs =
            func_to_update.update_args(update_id);
        internal_assert(prev_lhs.size() == lhs.size());
        // If previous update has different left hand side, don't merge
        for (int i = 0; i < (int)prev_lhs.size(); i++) {
            if (!equal(lhs[i], prev_lhs[i])) {
                return false;
            }
        }
        // If previous update has a different set of reduction variables,
        // don't merge
        const vector<ReductionVariable> &rvars =
            func_to_update.update(update_id).get_schedule().rvars();
        if (!merged_r.defined()) {
            return rvars.empty();
        }
        if ((int)rvars.size() != merged_r.dimensions()) {
            return false;
        }

        for (int i = 0; i < (int)rvars.size(); i++) {
            if (!equal(rvars[i].min, merged_r[i].min())) {
                return false;
            }
            if (!equal(rvars[i].extent, merged_r[i].extent())) {
                return false;
            }
        }
        return true;
    };
    if (is_self_referencing_phase) {
        // If this is a self reference call, the relation is = instead of +=
        // For example, consider this:
        // f(x) = g(x)
        // f(k(r.x)) += h(r.x)
        // Multiple k(r.x) may correspond to the same index,
        // but they are overwritten in the reduction loop.
        // Therefore we should also overwrite their derivatives
        // by using = instead of +=
        if (!can_merge(func_to_update, lhs)) {
            if (func_to_update.values().size() == 1) {
                func_to_update(lhs) = adjoint;
            } else {
                func_to_update(lhs)[value_index] = adjoint;
            }
        } else {
            Definition &def = func_to_update.num_update_definitions() == 0 ? func_to_update.function().definition() : func_to_update.function().update(func_to_update.num_update_definitions() - 1);
            vector<Expr> &values = def.values();
            ReductionDomain rdom;
            for (const auto &val : values) {
                rdom = extract_rdom(val);
                if (rdom.defined()) {
                    break;
                }
            }
            if (rdom.defined()) {
                internal_assert(func_to_update.num_update_definitions() > 0);
                // Make sure we're using the same set of reduction variables
                for (int i = 0; i < merged_r.dimensions(); i++) {
                    adjoint = substitute(merged_r[i].name(), RVar(rdom, i), adjoint);
                }
            }

            if (values.size() == 1) {
                values[0] = adjoint;
            } else {
                values[value_index] = adjoint;
            }
        }
        return;
    }

    if (!can_merge(func_to_update, lhs)) {
        if (func_to_update.values().size() == 1) {
            func_to_update(lhs) += adjoint;
        } else {
            func_to_update(lhs)[value_index] += adjoint;
        }
    } else {
        Definition &def = func_to_update.num_update_definitions() == 0 ? func_to_update.function().definition() : func_to_update.function().update(func_to_update.num_update_definitions() - 1);
        vector<Expr> &values = def.values();
        ReductionDomain rdom;
        for (const auto &val : values) {
            rdom = extract_rdom(val);
            if (rdom.defined()) {
                break;
            }
        }
        if (rdom.defined()) {
            internal_assert(func_to_update.num_update_definitions() > 0);
            // Make sure we're using the same set of reduction variables
            for (int i = 0; i < merged_r.dimensions(); i++) {
                adjoint = substitute(merged_r[i].name(), RVar(rdom, i), adjoint);
            }
        }

        if (values.size() == 1) {
            values[0] = simplify(values[0] + adjoint);
        } else {
            const Add *add = values[value_index].as<Add>();
            if (add != nullptr &&
                add->b.as<Call>() != nullptr &&
                add->b.as<Call>()->is_intrinsic(Call::undef)) {
                // Sometimes the expression is an undef for the case of a tuple.
                // Make sure we don't include the undefs
                values[value_index] = simplify(add->a + adjoint);
            } else {
                values[value_index] =
                    simplify(values[value_index] + adjoint);
            }
        }
    }
}

}  // namespace
}  // namespace Internal

Func Derivative::operator()(const Func &func, int update_id) const {
    auto it = adjoints.find(FuncKey{func.name(), update_id});
    if (it == adjoints.end()) {
        Internal::debug(1) << "Could not find Func " << func.name() << "\n";
        return Func();
    }
    return it->second;
}

Func Derivative::operator()(const Buffer<> &buffer) const {
    auto it = adjoints.find(FuncKey{buffer.name(), -1});
    if (it == adjoints.end()) {
        Internal::debug(1) << "Could not find Buffer " << buffer.name() << "\n";
        return Func();
    }
    return it->second;
}

Func Derivative::operator()(const Param<> &param) const {
    auto it = adjoints.find(FuncKey{param.name(), -1});
    if (it == adjoints.end()) {
        Internal::debug(1) << "Could not find Param " << param.name() << "\n";
        return Func();
    }
    return it->second;
}

Derivative propagate_adjoints(const Func &output,
                              const Func &adjoint,
                              const Region &output_bounds) {
    user_assert(output.dimensions() == adjoint.dimensions())
        << "output dimensions and adjoint dimensions must match\n";
    user_assert((int)output_bounds.size() == adjoint.dimensions())
        << "output_bounds and adjoint dimensions must match\n";

    Internal::ReverseAccumulationVisitor visitor;
    visitor.propagate_adjoints(output, adjoint, output_bounds);
    // Since the return value of get_adjoint_funcs() is a temporary,
    // we should *not* use std::move.
    return Derivative{visitor.get_adjoint_funcs()};
}

Derivative propagate_adjoints(const Func &output,
                              const Buffer<float> &adjoint) {
    user_assert(output.dimensions() == adjoint.dimensions());
    Region bounds;
    for (int dim = 0; dim < adjoint.dimensions(); dim++) {
        bounds.emplace_back(adjoint.min(dim), adjoint.min(dim) + adjoint.extent(dim) - 1);
    }
    Func adjoint_func = BoundaryConditions::constant_exterior(adjoint, 0.f);
    return propagate_adjoints(output, adjoint_func, bounds);
}

Derivative propagate_adjoints(const Func &output) {
    Func adjoint("adjoint");
    adjoint(output.args()) = Internal::make_one(output.value().type());
    Region output_bounds;
    output_bounds.reserve(output.dimensions());
    for (int i = 0; i < output.dimensions(); i++) {
        output_bounds.push_back({0, 0});
    }
    return propagate_adjoints(output, adjoint, output_bounds);
}

}  // namespace Halide<|MERGE_RESOLUTION|>--- conflicted
+++ resolved
@@ -87,12 +87,9 @@
     }
     void visit(const Shuffle *op) override {
         internal_error << "Encounter unexpected expression \"Shuffle\" when differentiating.";
-<<<<<<< HEAD
     }
     void visit(const VectorReduce *op) override {
         internal_error << "Encounter unexpected expression \"VectorReduce\" when differentiating.";
-=======
->>>>>>> 77391012
     }
     void visit(const LetStmt *op) override {
         internal_error << "Encounter unexpected statement \"LetStmt\" when differentiating.";
