--- conflicted
+++ resolved
@@ -2,7 +2,6 @@
 
 #include "Pipeline.h"
 #include "Argument.h"
-#include "DebugArguments.h"
 #include "Func.h"
 #include "InferArguments.h"
 #include "IRVisitor.h"
@@ -264,7 +263,7 @@
 
 vector<Argument> Pipeline::infer_arguments(Stmt body) {
     contents->inferred_args = ::infer_arguments(body, contents->outputs);
-    
+
     // Add the user context argument.
     contents->inferred_args.push_back(contents->user_context_arg);
 
@@ -348,49 +347,7 @@
         contents->module = lower(contents->outputs, new_fn_name, target, lowering_args, linkage_type, custom_passes);
     }
 
-<<<<<<< HEAD
-    module.append(LoweredFunc(private_name, private_args,
-                              private_body, LoweredFunc::Internal));
-
-    // Generate a call to the private function, adding an arguments
-    // for the global images.
-    vector<Expr> private_params;
-    for (Argument arg : private_args) {
-        if (arg.is_buffer()) {
-            private_params.push_back(Variable::make(type_of<void*>(), arg.name + ".buffer"));
-        } else {
-            private_params.push_back(Variable::make(arg.type, arg.name));
-        }
-    }
-    string private_result_name = unique_name(private_name + "_result");
-    Expr private_result_var = Variable::make(Int(32), private_result_name);
-    Expr call_private = Call::make(Int(32), private_name, private_params, Call::Extern);
-    Stmt public_body = AssertStmt::make(private_result_var == 0, private_result_var);
-    public_body = LetStmt::make(private_result_name, call_private, public_body);
-
-    module.append(LoweredFunc(new_fn_name, public_args, public_body, linkage_type));
-
-    // If we're in debug mode, add code that prints the args.
-    if (target.has_feature(Target::Debug)) {
-        debug_arguments(&module.functions().back());
-    }
-
-    // Append a wrapper for this pipeline that accepts old buffer_ts
-    // and upgrades them. It will use the same name, so it will
-    // require C++ linkage. We don't need it when jitting.
-    if (!target.has_feature(Target::JIT)) {
-        add_legacy_wrapper(module, module.functions().back());
-    }
-
-    // Also append any wrappers for extern stages that expect the old buffer_t
-    wrap_legacy_extern_stages(module);
-
-    contents->module = module;
-
-    return module;
-=======
     return contents->module;
->>>>>>> fa221c95
 }
 
 std::string Pipeline::generate_function_name() const {
