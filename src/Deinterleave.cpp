#include "Deinterleave.h"

#include "CSE.h"
#include "Debug.h"
#include "IREquality.h"
#include "IRMutator.h"
#include "IROperator.h"
#include "IRPrinter.h"
#include "ModulusRemainder.h"
#include "Scope.h"
#include "Simplify.h"
#include "Substitute.h"

namespace Halide {
namespace Internal {

using std::pair;

namespace {

class StoreCollector : public IRMutator {
public:
    const std::string store_name;
    const int store_stride, max_stores;
    std::vector<Stmt> &let_stmts;
    std::vector<Stmt> &stores;

    StoreCollector(const std::string &name, int stride, int ms,
                   std::vector<Stmt> &lets, std::vector<Stmt> &ss)
        : store_name(name), store_stride(stride), max_stores(ms),
          let_stmts(lets), stores(ss), collecting(true) {
    }

private:
    using IRMutator::visit;

    // Don't enter any inner constructs for which it's not safe to pull out stores.
    Stmt visit(const For *op) override {
        collecting = false;
        return op;
    }
    Stmt visit(const IfThenElse *op) override {
        collecting = false;
        return op;
    }
    Stmt visit(const ProducerConsumer *op) override {
        collecting = false;
        return op;
    }
    Stmt visit(const Allocate *op) override {
        collecting = false;
        return op;
    }
    Stmt visit(const Realize *op) override {
        collecting = false;
        return op;
    }

    bool collecting;
    // These are lets that we've encountered since the last collected
    // store. If we collect another store, these "potential" lets
    // become lets used by the collected stores.
    std::vector<Stmt> potential_lets;

    Expr visit(const Load *op) override {
        if (!collecting) {
            return op;
        }

        // If we hit a load from the buffer we're trying to collect
        // stores for, stop collecting to avoid reordering loads and
        // stores from the same buffer.
        if (op->name == store_name) {
            collecting = false;
            return op;
        } else {
            return IRMutator::visit(op);
        }
    }

    Stmt visit(const Store *op) override {
        if (!collecting) {
            return op;
        }

        // By default, do nothing.
        Stmt stmt = op;

        if (stores.size() >= (size_t)max_stores) {
            // Already have enough stores.
            collecting = false;
            return stmt;
        }

        // Make sure this Store doesn't do anything that causes us to
        // stop collecting.
        stmt = IRMutator::visit(op);
        if (!collecting) {
            return stmt;
        }

        if (op->name != store_name) {
            // Not a store to the buffer we're looking for.
            return stmt;
        }

        const Ramp *r = op->index.as<Ramp>();
        if (!r || !is_const(r->stride, store_stride)) {
            // Store doesn't store to the ramp we're looking
            // for. Can't interleave it. Since we don't want to
            // reorder stores, stop collecting.
            collecting = false;
            return stmt;
        }

        // This store is good, collect it and replace with a no-op.
        stores.emplace_back(op);
        stmt = Evaluate::make(0);

        // Because we collected this store, we need to save the
        // potential lets since the last collected store.
        let_stmts.insert(let_stmts.end(), potential_lets.begin(), potential_lets.end());
        potential_lets.clear();
        return stmt;
    }

    Expr visit(const Call *op) override {
        if (!op->is_pure()) {
            // Avoid reordering calls to impure functions
            collecting = false;
            return op;
        } else {
            return IRMutator::visit(op);
        }
    }

    Stmt visit(const LetStmt *op) override {
        if (!collecting) {
            return op;
        }

        // Walk inside the let chain
        Stmt stmt = IRMutator::visit(op);

        // If we're still collecting, we need to save the entire let chain as potential lets.
        if (collecting) {
            Stmt body;
            do {
                potential_lets.emplace_back(op);
                body = op->body;
            } while ((op = body.as<LetStmt>()));
        }
        return stmt;
    }

    Stmt visit(const Block *op) override {
        if (!collecting) {
            return op;
        }

        Stmt first = mutate(op->first);
        Stmt rest = op->rest;
        // We might have decided to stop collecting during mutation of first.
        if (collecting) {
            rest = mutate(rest);
        }
        return Block::make(first, rest);
    }
};

Stmt collect_strided_stores(const Stmt &stmt, const std::string &name, int stride, int max_stores,
                            std::vector<Stmt> lets, std::vector<Stmt> &stores) {

    StoreCollector collect(name, stride, max_stores, lets, stores);
    return collect.mutate(stmt);
}

class Deinterleaver : public IRGraphMutator {
public:
    Deinterleaver(int starting_lane, int lane_stride, int new_lanes, const Scope<> &lets)
        : starting_lane(starting_lane),
          lane_stride(lane_stride),
          new_lanes(new_lanes),
          external_lets(lets) {
    }

private:
    int starting_lane;
    int lane_stride;
    int new_lanes;

    // lets for which we have even and odd lane specializations
    const Scope<> &external_lets;

    using IRMutator::visit;

    Expr visit(const Broadcast *op) override {
        if (new_lanes == 1) {
            return op->value;
        }
        return Broadcast::make(op->value, new_lanes);
    }

    Expr visit(const Load *op) override {
        if (op->type.is_scalar()) {
            return op;
        } else {
            Type t = op->type.with_lanes(new_lanes);
            ModulusRemainder align = op->alignment;
            // TODO: Figure out the alignment of every nth lane
            if (starting_lane != 0) {
                align = ModulusRemainder();
            }
            return Load::make(t, op->name, mutate(op->index), op->image, op->param, mutate(op->predicate), align);
        }
    }

    Expr visit(const Ramp *op) override {
        Expr expr = op->base + starting_lane * op->stride;
        internal_assert(expr.type() == op->base.type());
        if (new_lanes > 1) {
            expr = Ramp::make(expr, op->stride * lane_stride, new_lanes);
        }
        return expr;
    }

    Expr visit(const Variable *op) override {
        if (op->type.is_scalar()) {
            return op;
        } else {

            Type t = op->type.with_lanes(new_lanes);
            if (external_lets.contains(op->name) &&
                starting_lane == 0 &&
                lane_stride == 2) {
                return Variable::make(t, op->name + ".even_lanes", op->image, op->param, op->reduction_domain);
            } else if (external_lets.contains(op->name) &&
                       starting_lane == 1 &&
                       lane_stride == 2) {
                return Variable::make(t, op->name + ".odd_lanes", op->image, op->param, op->reduction_domain);
            } else if (external_lets.contains(op->name) &&
                       starting_lane == 0 &&
                       lane_stride == 3) {
                return Variable::make(t, op->name + ".lanes_0_of_3", op->image, op->param, op->reduction_domain);
            } else if (external_lets.contains(op->name) &&
                       starting_lane == 1 &&
                       lane_stride == 3) {
                return Variable::make(t, op->name + ".lanes_1_of_3", op->image, op->param, op->reduction_domain);
            } else if (external_lets.contains(op->name) &&
                       starting_lane == 2 &&
                       lane_stride == 3) {
                return Variable::make(t, op->name + ".lanes_2_of_3", op->image, op->param, op->reduction_domain);
            } else {
                // Uh-oh, we don't know how to deinterleave this vector expression
                // Make llvm do it
                std::vector<int> indices;
                for (int i = 0; i < new_lanes; i++) {
                    indices.push_back(starting_lane + lane_stride * i);
                }
                return Shuffle::make({op}, indices);
            }
        }
    }

    Expr visit(const Cast *op) override {
        if (op->type.is_scalar()) {
            return op;
        } else {
            Type t = op->type.with_lanes(new_lanes);
            return Cast::make(t, mutate(op->value));
        }
    }

    Expr visit(const Call *op) override {
        Type t = op->type.with_lanes(new_lanes);

        // Don't mutate scalars
        if (op->type.is_scalar()) {
            return op;
        } else if (op->is_intrinsic(Call::glsl_texture_load)) {
            // glsl_texture_load returns a <uint x 4> result. Deinterleave by
            // wrapping the call in a shuffle_vector
            std::vector<int> indices;
            for (int i = 0; i < new_lanes; i++) {
                indices.push_back(i * lane_stride + starting_lane);
            }
            return Shuffle::make({op}, indices);
        } else {

            // Vector calls are always parallel across the lanes, so we
            // can just deinterleave the args.

            // Beware of intrinsics for which this is not true!
            std::vector<Expr> args(op->args.size());
            for (size_t i = 0; i < args.size(); i++) {
                args[i] = mutate(op->args[i]);
            }

            return Call::make(t, op->name, args, op->call_type,
                              op->func, op->value_index, op->image, op->param);
        }
    }

    Expr visit(const Shuffle *op) override {
        if (op->is_interleave()) {
            // Special case where we can discard some of the vector arguments entirely.
            internal_assert(starting_lane >= 0 && starting_lane < lane_stride);
            if ((int)op->vectors.size() == lane_stride) {
                return op->vectors[starting_lane];
            } else if ((int)op->vectors.size() % lane_stride == 0) {
                // Pick up every lane-stride vector.
                std::vector<Expr> new_vectors(op->vectors.size() / lane_stride);
                for (size_t i = 0; i < new_vectors.size(); i++) {
                    new_vectors[i] = op->vectors[i * lane_stride + starting_lane];
                }
                return Shuffle::make_interleave(new_vectors);
            }
<<<<<<< HEAD
=======
            return Shuffle::make(op->vectors, indices);
>>>>>>> 77391012
        }

        // Keep the same set of vectors and extract every nth numeric
        // arg to the shuffle.
        std::vector<int> indices;
        for (int i = 0; i < new_lanes; i++) {
            int idx = i * lane_stride + starting_lane;
            indices.push_back(op->indices[idx]);
        }
        return Shuffle::make(op->vectors, indices);
    }
};

Expr deinterleave(Expr e, int starting_lane, int lane_stride, int new_lanes, const Scope<> &lets) {
    e = substitute_in_all_lets(e);
    Deinterleaver d(starting_lane, lane_stride, new_lanes, lets);
    e = d.mutate(e);
    e = common_subexpression_elimination(e);
    return simplify(e);
}
}  // namespace

Expr extract_odd_lanes(const Expr &e, const Scope<> &lets) {
    internal_assert(e.type().lanes() % 2 == 0);
    return deinterleave(e, 1, 2, e.type().lanes() / 2, lets);
}

Expr extract_even_lanes(const Expr &e, const Scope<> &lets) {
    internal_assert(e.type().lanes() % 2 == 0);
    return deinterleave(e, 0, 2, (e.type().lanes() + 1) / 2, lets);
}

Expr extract_even_lanes(const Expr &e) {
    internal_assert(e.type().lanes() % 2 == 0);
    Scope<> lets;
    return extract_even_lanes(e, lets);
}

Expr extract_odd_lanes(const Expr &e) {
    internal_assert(e.type().lanes() % 2 == 0);
    Scope<> lets;
    return extract_odd_lanes(e, lets);
}

Expr extract_mod3_lanes(const Expr &e, int lane, const Scope<> &lets) {
    internal_assert(e.type().lanes() % 3 == 0);
    return deinterleave(e, lane, 3, (e.type().lanes() + 2) / 3, lets);
}

Expr extract_lane(const Expr &e, int lane) {
    Scope<> lets;
    return deinterleave(e, lane, e.type().lanes(), 1, lets);
}

namespace {

class Interleaver : public IRMutator {
    Scope<> vector_lets;

    using IRMutator::visit;

    bool should_deinterleave;
    int num_lanes;

    Expr deinterleave_expr(Expr e) {
        if (e.type().lanes() <= num_lanes) {
            // Just scalarize
            return e;
        } else if (num_lanes == 2) {
            Expr a = extract_even_lanes(e, vector_lets);
            Expr b = extract_odd_lanes(e, vector_lets);
            return Shuffle::make_interleave({a, b});
        } else if (num_lanes == 3) {
            Expr a = extract_mod3_lanes(e, 0, vector_lets);
            Expr b = extract_mod3_lanes(e, 1, vector_lets);
            Expr c = extract_mod3_lanes(e, 2, vector_lets);
            return Shuffle::make_interleave({a, b, c});
        } else if (num_lanes == 4) {
            Expr a = extract_even_lanes(e, vector_lets);
            Expr b = extract_odd_lanes(e, vector_lets);
            Expr aa = extract_even_lanes(a, vector_lets);
            Expr ab = extract_odd_lanes(a, vector_lets);
            Expr ba = extract_even_lanes(b, vector_lets);
            Expr bb = extract_odd_lanes(b, vector_lets);
            return Shuffle::make_interleave({aa, ba, ab, bb});
        } else {
            // Give up and don't do anything clever for >4
            return e;
        }
    }

    template<typename T, typename Body>
    Body visit_lets(const T *op) {
        // Visit an entire chain of lets in a single method to conserve stack space.
        struct Frame {
            const T *op;
            Expr new_value;
            ScopedBinding<> binding;
            Frame(const T *op, Expr v, Scope<void> &scope)
                : op(op),
                  new_value(std::move(v)),
                  binding(new_value.type().is_vector(), scope, op->name) {
            }
        };
        std::vector<Frame> frames;
        Body result;

        do {
            result = op->body;
            frames.emplace_back(op, mutate(op->value), vector_lets);
        } while ((op = result.template as<T>()));

        result = mutate(result);

        for (auto it = frames.rbegin(); it != frames.rend(); it++) {
            Expr value = std::move(it->new_value);

            result = T::make(it->op->name, value, result);

            // For vector lets, we may additionally need a let defining the even and odd lanes only
            if (value.type().is_vector()) {
                if (value.type().lanes() % 2 == 0) {
                    result = T::make(it->op->name + ".even_lanes", extract_even_lanes(value, vector_lets), result);
                    result = T::make(it->op->name + ".odd_lanes", extract_odd_lanes(value, vector_lets), result);
                }
                if (value.type().lanes() % 3 == 0) {
                    result = T::make(it->op->name + ".lanes_0_of_3", extract_mod3_lanes(value, 0, vector_lets), result);
                    result = T::make(it->op->name + ".lanes_1_of_3", extract_mod3_lanes(value, 1, vector_lets), result);
                    result = T::make(it->op->name + ".lanes_2_of_3", extract_mod3_lanes(value, 2, vector_lets), result);
                }
            }
        }

        return result;
    }

    Expr visit(const Let *op) override {
        return visit_lets<Let, Expr>(op);
    }

    Stmt visit(const LetStmt *op) override {
        return visit_lets<LetStmt, Stmt>(op);
    }

    Expr visit(const Mod *op) override {
        const Ramp *r = op->a.as<Ramp>();
        for (int i = 2; i <= 4; ++i) {
            if (r &&
                is_const(op->b, i) &&
                (r->type.lanes() % i) == 0) {
                should_deinterleave = true;
                num_lanes = i;
                break;
            }
        }
        return IRMutator::visit(op);
    }

    Expr visit(const Div *op) override {
        const Ramp *r = op->a.as<Ramp>();
        for (int i = 2; i <= 4; ++i) {
            if (r &&
                is_const(op->b, i) &&
                (r->type.lanes() % i) == 0) {
                should_deinterleave = true;
                num_lanes = i;
                break;
            }
        }
        return IRMutator::visit(op);
    }

    Expr visit(const Call *op) override {
        if (!op->is_pure()) {
            // deinterleaving potentially changes the order of execution.
            should_deinterleave = false;
        }
        return IRMutator::visit(op);
    }

    Expr visit(const Load *op) override {
        bool old_should_deinterleave = should_deinterleave;
        int old_num_lanes = num_lanes;

        should_deinterleave = false;
        Expr idx = mutate(op->index);
        bool should_deinterleave_idx = should_deinterleave;

        should_deinterleave = false;
        Expr predicate = mutate(op->predicate);
        bool should_deinterleave_predicate = should_deinterleave;

        Expr expr;
        if (should_deinterleave_idx && (should_deinterleave_predicate || is_one(predicate))) {
            // If we want to deinterleave both the index and predicate
            // (or the predicate is one), then deinterleave the
            // resulting load.
            expr = Load::make(op->type, op->name, idx, op->image, op->param, predicate, op->alignment);
            expr = deinterleave_expr(expr);
        } else if (should_deinterleave_idx) {
            // If we only want to deinterleave the index and not the
            // predicate, deinterleave the index prior to the load.
            idx = deinterleave_expr(idx);
            expr = Load::make(op->type, op->name, idx, op->image, op->param, predicate, op->alignment);
        } else if (should_deinterleave_predicate) {
            // Similarly, deinterleave the predicate prior to the load
            // if we don't want to deinterleave the index.
            predicate = deinterleave_expr(predicate);
            expr = Load::make(op->type, op->name, idx, op->image, op->param, predicate, op->alignment);
        } else if (!idx.same_as(op->index) || !predicate.same_as(op->index)) {
            expr = Load::make(op->type, op->name, idx, op->image, op->param, predicate, op->alignment);
        } else {
            expr = op;
        }

        should_deinterleave = old_should_deinterleave;
        num_lanes = old_num_lanes;
        return expr;
    }

    Stmt visit(const Store *op) override {
        bool old_should_deinterleave = should_deinterleave;
        int old_num_lanes = num_lanes;

        should_deinterleave = false;
        Expr idx = mutate(op->index);
        if (should_deinterleave) {
            idx = deinterleave_expr(idx);
        }

        should_deinterleave = false;
        Expr value = mutate(op->value);
        if (should_deinterleave) {
            value = deinterleave_expr(value);
        }

        should_deinterleave = false;
        Expr predicate = mutate(op->predicate);
        if (should_deinterleave) {
            predicate = deinterleave_expr(predicate);
        }

        Stmt stmt = Store::make(op->name, value, idx, op->param, predicate, op->alignment);

        should_deinterleave = old_should_deinterleave;
        num_lanes = old_num_lanes;

        return stmt;
    }

    HALIDE_NEVER_INLINE Stmt gather_stores(const Block *op) {
        const LetStmt *let = op->first.as<LetStmt>();
        const Store *store = op->first.as<Store>();

        // Gather all the let stmts surrounding the first.
        std::vector<Stmt> let_stmts;
        while (let) {
            let_stmts.emplace_back(let);
            store = let->body.as<Store>();
            let = let->body.as<LetStmt>();
        }

        // There was no inner store.
        if (!store) return Stmt();

        const Ramp *r0 = store->index.as<Ramp>();

        // It's not a store of a ramp index.
        if (!r0) return Stmt();

        const int64_t *stride_ptr = as_const_int(r0->stride);

        // The stride isn't a constant or is <= 0
        if (!stride_ptr || *stride_ptr < 1) return Stmt();

        const int64_t stride = *stride_ptr;
        const int lanes = r0->lanes;
        const int64_t expected_stores = stride == 1 ? lanes : stride;

        // Collect the rest of the stores.
        std::vector<Stmt> stores;
        stores.emplace_back(store);
        Stmt rest = collect_strided_stores(op->rest, store->name,
                                           stride, expected_stores,
                                           let_stmts, stores);

        // Check the store collector didn't collect too many
        // stores (that would be a bug).
        internal_assert(stores.size() <= (size_t)expected_stores);

        // Not enough stores collected.
        if (stores.size() != (size_t)expected_stores) return Stmt();

        Type t = store->value.type();
        Expr base;
        std::vector<Expr> args(stores.size());
        std::vector<Expr> predicates(stores.size());

        int min_offset = 0;
        std::vector<int> offsets(stores.size());

        std::string load_name;
        Buffer<> load_image;
        Parameter load_param;
        for (size_t i = 0; i < stores.size(); ++i) {
            const Ramp *ri = stores[i].as<Store>()->index.as<Ramp>();
            internal_assert(ri);

            // Mismatched store vector laness.
            if (ri->lanes != lanes) return Stmt();

            Expr diff = simplify(ri->base - r0->base);
            const int64_t *offs = as_const_int(diff);

            // Difference between bases is not constant.
            if (!offs) return Stmt();

            offsets[i] = *offs;
            if (*offs < min_offset) {
                min_offset = *offs;
            }

            if (stride == 1) {
                // Difference between bases is not a multiple of the lanes.
                if (*offs % lanes != 0) return Stmt();

                // This case only triggers if we have an immediate load of the correct stride on the RHS.
                // TODO: Could we consider mutating the RHS so that we can handle more complex Expr's than just loads?
                const Load *load = stores[i].as<Store>()->value.as<Load>();
                if (!load) return Stmt();
                // TODO(psuriana): Predicated load is not currently handled.
                if (!is_one(load->predicate)) return Stmt();

                const Ramp *ramp = load->index.as<Ramp>();
                if (!ramp) return Stmt();

                // Load stride or lanes is not equal to the store lanes.
                if (!is_const(ramp->stride, lanes) || ramp->lanes != lanes) return Stmt();

                if (i == 0) {
                    load_name = load->name;
                    load_image = load->image;
                    load_param = load->param;
                } else {
                    if (load->name != load_name) return Stmt();
                }
            }
        }

        // Gather the args for interleaving.
        for (size_t i = 0; i < stores.size(); ++i) {
            int j = offsets[i] - min_offset;
            if (stride == 1) {
                j /= stores.size();
            }

            if (j == 0) {
                base = stores[i].as<Store>()->index.as<Ramp>()->base;
            }

            // The offset is not between zero and the stride.
            if (j < 0 || (size_t)j >= stores.size()) return Stmt();

            // We already have a store for this offset.
            if (args[j].defined()) return Stmt();

            if (stride == 1) {
                // Convert multiple dense vector stores of strided vector loads
                // into one dense vector store of interleaving dense vector loads.
                args[j] = Load::make(t, load_name, stores[i].as<Store>()->index,
                                     load_image, load_param, const_true(t.lanes()), ModulusRemainder());
            } else {
                args[j] = stores[i].as<Store>()->value;
            }
            predicates[j] = stores[i].as<Store>()->predicate;
        }

        // One of the stores should have had the minimum offset.
        internal_assert(base.defined());

        // Generate a single interleaving store.
        t = t.with_lanes(lanes * stores.size());
        Expr index = Ramp::make(base, make_one(base.type()), t.lanes());
        Expr value = Shuffle::make_interleave(args);
        Expr predicate = Shuffle::make_interleave(predicates);
        Stmt new_store = Store::make(store->name, value, index, store->param, predicate, ModulusRemainder());

        // Continue recursively into the stuff that
        // collect_strided_stores didn't collect.
        Stmt stmt = Block::make(new_store, mutate(rest));

        // Rewrap the let statements we pulled off.
        while (!let_stmts.empty()) {
            const LetStmt *let = let_stmts.back().as<LetStmt>();
            stmt = LetStmt::make(let->name, let->value, stmt);
            let_stmts.pop_back();
        }

        // Success!
        return stmt;
    }

    Stmt visit(const Block *op) override {
        Stmt s = gather_stores(op);
        if (s.defined()) {
            return s;
        } else {
            Stmt first = mutate(op->first);
            Stmt rest = mutate(op->rest);
            if (first.same_as(op->first) && rest.same_as(op->rest)) {
                return op;
            } else {
                return Block::make(first, rest);
            }
        }
    }

public:
    Interleaver()
        : should_deinterleave(false) {
    }
};

}  // namespace

Stmt rewrite_interleavings(const Stmt &s) {
    return Interleaver().mutate(s);
}

namespace {
void check(Expr a, const Expr &even, const Expr &odd) {
    a = simplify(a);
    Expr correct_even = extract_even_lanes(a);
    Expr correct_odd = extract_odd_lanes(a);
    if (!equal(correct_even, even)) {
        internal_error << correct_even << " != " << even << "\n";
    }
    if (!equal(correct_odd, odd)) {
        internal_error << correct_odd << " != " << odd << "\n";
    }
}
}  // namespace

void deinterleave_vector_test() {
    std::pair<Expr, Expr> result;
    Expr x = Variable::make(Int(32), "x");
    Expr ramp = Ramp::make(x + 4, 3, 8);
    Expr ramp_a = Ramp::make(x + 4, 6, 4);
    Expr ramp_b = Ramp::make(x + 7, 6, 4);
    Expr broadcast = Broadcast::make(x + 4, 16);
    Expr broadcast_a = Broadcast::make(x + 4, 8);
    const Expr &broadcast_b = broadcast_a;

    check(ramp, ramp_a, ramp_b);
    check(broadcast, broadcast_a, broadcast_b);

    check(Load::make(ramp.type(), "buf", ramp, Buffer<>(), Parameter(), const_true(ramp.type().lanes()), ModulusRemainder()),
          Load::make(ramp_a.type(), "buf", ramp_a, Buffer<>(), Parameter(), const_true(ramp_a.type().lanes()), ModulusRemainder()),
          Load::make(ramp_b.type(), "buf", ramp_b, Buffer<>(), Parameter(), const_true(ramp_b.type().lanes()), ModulusRemainder()));

    Expr vec_x = Variable::make(Int(32, 4), "vec_x");
    Expr vec_y = Variable::make(Int(32, 4), "vec_y");
    check(Shuffle::make({vec_x, vec_y}, {0, 4, 2, 6, 4, 2, 3, 7, 1, 2, 3, 4}),
          Shuffle::make({vec_x, vec_y}, {0, 2, 4, 3, 1, 3}),
          Shuffle::make({vec_x, vec_y}, {4, 6, 2, 7, 2, 4}));

    std::cout << "deinterleave_vector test passed" << std::endl;
}

}  // namespace Internal
}  // namespace Halide<|MERGE_RESOLUTION|>--- conflicted
+++ resolved
@@ -315,10 +315,6 @@
                 }
                 return Shuffle::make_interleave(new_vectors);
             }
-<<<<<<< HEAD
-=======
-            return Shuffle::make(op->vectors, indices);
->>>>>>> 77391012
         }
 
         // Keep the same set of vectors and extract every nth numeric
