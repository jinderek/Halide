--- conflicted
+++ resolved
@@ -101,15 +101,14 @@
         rewrite((y || x) && (x || z), x || (y && z)) ||
         rewrite((y || x) && (z || x), x || (y && z)) ||
 
-<<<<<<< HEAD
+
         rewrite(c0 < x && x == c1, fold(c0 < c1) && x == c1) ||
-        rewrite(x <= c0 && x == c1, fold(c1 <= c0) && x == c1)) {
-=======
+        rewrite(x <= c0 && x == c1, fold(c1 <= c0) && x == c1) ||
+
         rewrite(x < y && x < z, x < min(y, z)) ||
         rewrite(y < x && z < x, max(y, z) < x) ||
         rewrite(x <= y && x <= z, x <= min(y, z)) ||
         rewrite(y <= x && z <= x, max(y, z) <= x)) {
->>>>>>> d6d489c0
 
         return mutate(std::move(rewrite.result), bounds);
     }
