include(CheckCXXCompilerFlag)

if (MSVC)
  # -g produces dwarf debugging info, which is not useful on windows
  #  (and fails to compile due to llvm bug 15393)
  set(RUNTIME_DEBUG_FLAG "")
else()
  set(RUNTIME_DEBUG_FLAG "-g")
endif()

set(RUNTIME_CPP
  aarch64_cpu_features
  alignment_128
  alignment_32
  alignment_64
  android_clock
  android_host_cpu_count
  android_io
  android_opengl_context
  arm_cpu_features
  buffer_t
  cache
  can_use_target
  cuda
  d3d12compute
  destructors
  device_interface
  errors
  fake_get_symbol
  fake_thread_pool
  float16_t
  gpu_device_selection
  hexagon_cache_allocator
  hexagon_cpu_features
  hexagon_dma
  hexagon_dma_pool
  hexagon_host
  ios_io
  linux_clock
  linux_host_cpu_count
  linux_opengl_context
  linux_yield
  matlab
  metadata
  metal
  metal_objc_arm
  metal_objc_x86
  mingw_math
  mips_cpu_features
  module_aot_ref_count
  module_jit_ref_count
  msan
  msan_stubs
  old_buffer_t
  opencl
  opengl
  openglcompute
  osx_clock
  osx_get_symbol
  osx_host_cpu_count
  osx_opengl_context
  osx_yield
  posix_abort
  posix_allocator
  posix_clock
  posix_error_handler
  posix_get_symbol
  posix_io
  posix_print
  posix_threads
  posix_threads_tsan
  powerpc_cpu_features
  prefetch
  profiler
  profiler_inlined
  pseudostack
  qurt_allocator
  qurt_hvx
  qurt_hvx_vtcm
  qurt_init_fini
  qurt_threads
  qurt_threads_tsan
  qurt_yield
  runtime_api
  ssp
  to_string
  trace_helper
  tracing
<<<<<<< HEAD
  vulkan
=======
  windows_abort
>>>>>>> 6451733f
  windows_clock
  windows_cuda
  windows_get_symbol
  windows_io
  windows_opencl
  windows_profiler
  windows_threads
  windows_threads_tsan
  windows_yield
  write_debug_image
  x86_cpu_features
)

set (RUNTIME_LL
  aarch64
  arm
  arm_no_neon
  hvx_64
  hvx_128
  mips
  posix_math
  powerpc
  ptx_dev
  win32_math
  x86
  x86_avx
  x86_avx2
  x86_sse41
  d3d12_abi_patch_64
)

set (RUNTIME_BC
  compute_20
  compute_30
  compute_35
)

set(RUNTIME_DIR "${CMAKE_CURRENT_SOURCE_DIR}/runtime")
file(TO_NATIVE_PATH "${RUNTIME_DIR}/" NATIVE_RUNTIME_DIR)
file(TO_NATIVE_PATH "${CMAKE_CFG_INTDIR}/" NATIVE_INT_DIR)

# ./ seems to confuse cmake on linux
if("${NATIVE_INT_DIR}" STREQUAL "./")
  set(NATIVE_INT_DIR "")
endif()

# Commands to build initial module objects.
file(MAKE_DIRECTORY "${PROJECT_BINARY_DIR}/${PROJECT_NAME}.build")
set (CXX_WARNING_FLAGS -Wall -Werror -Wno-unused-function -Wcast-qual)
set (INITMOD_PREFIX "_initmod_")
set (ARCHS 32 64)
set(INITIAL_MODULES )

function(add_runtime_modules TARGET_RUNTIME_FILES TARGET_RUNTIME_DIR)
  foreach (i ${TARGET_RUNTIME_FILES} )
    foreach (j ${ARCHS} )
      IF (${j} EQUAL 32)
        IF (${i} MATCHES "windows_.*")
          # win32 uses the stdcall calling convention, which is x86-specific
          set(TARGET "i386-unknown-unknown-unknown")
        ELSE()
          # (The 'nacl' is a red herring. This is just a generic 32-bit little-endian target.)
          set(TARGET "le32-unknown-nacl-unknown")
        ENDIF()
      ELSE()
        # generic 64-bit code
        set(TARGET "le64-unknown-unknown-unknown")
      ENDIF()
      set(SOURCE "${TARGET_RUNTIME_DIR}${i}.cpp")
      set(LL_D "${PROJECT_BINARY_DIR}/${PROJECT_NAME}.build/${NATIVE_INT_DIR}initmod.${i}_${j}_debug.ll")
      set(LL "${PROJECT_BINARY_DIR}/${PROJECT_NAME}.build/${NATIVE_INT_DIR}initmod.${i}_${j}.ll")
      set(BC_D "${PROJECT_BINARY_DIR}/${PROJECT_NAME}.build/${NATIVE_INT_DIR}initmod.${i}_${j}_debug.bc")
      set(BC "${PROJECT_BINARY_DIR}/${PROJECT_NAME}.build/${NATIVE_INT_DIR}initmod.${i}_${j}.bc")
      set(INITMOD_D "${INITMOD_PREFIX}${i}_${j}_debug.cpp")
      set(INITMOD "${INITMOD_PREFIX}${i}_${j}.cpp")

      # -std=gnu++98 is deliberate; we do NOT want c++11 here,
      # as we don't want static locals to get thread synchronization stuff.
      add_custom_command(OUTPUT "${LL_D}"
                         DEPENDS "${SOURCE}"
                         COMMAND ${CLANG} ${CXX_WARNING_FLAGS} ${RUNTIME_DEBUG_FLAG} -DDEBUG_RUNTIME -O3 -fno-ms-compatibility -ffreestanding -fno-blocks -fno-exceptions -fno-unwind-tables -std=gnu++98 -m${j} -target "${TARGET}" "-I${TARGET_RUNTIME_DIR}" -DCOMPILING_HALIDE_RUNTIME "-DLLVM_VERSION=${LLVM_VERSION}" -DBITS_${j} -emit-llvm -S "${SOURCE}" -o "${LL_D}"
                         COMMENT "${SOURCE} -> ${LL_D}"
                         # Make sure that the output of this command also depends
                         # on the header files that ${SOURCE} uses
                         # FIXME: Only works for makefile generator
                         IMPLICIT_DEPENDS CXX "${SOURCE}"
                        )
      add_custom_command(OUTPUT "${LL}"
                         DEPENDS "${SOURCE}"
                         COMMAND ${CLANG} ${CXX_WARNING_FLAGS} -O3 -fno-ms-compatibility -ffreestanding -fno-blocks -fno-exceptions -fno-unwind-tables -std=gnu++98 -m${j} -target "${TARGET}" "-I${TARGET_RUNTIME_DIR}" -DCOMPILING_HALIDE_RUNTIME "-DLLVM_VERSION=${LLVM_VERSION}" -DBITS_${j} -emit-llvm -S "${SOURCE}" -o "${LL}"
                         COMMENT "${SOURCE} -> ${LL}")

      add_custom_command(OUTPUT "${BC_D}"
                         DEPENDS "${LL_D}"
                         COMMAND "${LLVM_AS}" "${LL_D}" -o "${BC_D}"
                         COMMENT "${LL_D} -> ${BC_D}")
      add_custom_command(OUTPUT "${BC}"
                         DEPENDS "${LL}"
                         COMMAND "${LLVM_AS}" "${LL}" -o "${BC}"
                         COMMENT "${LL} -> ${BC}")

      add_custom_command(OUTPUT "${INITMOD_D}"
                         DEPENDS "${BC_D}"
                         COMMAND binary2cpp "halide_internal_initmod_${i}_${j}_debug" < "${BC_D}" > "${INITMOD_D}"
                         COMMENT "${BC_D} -> ${INITMOD_D}")
      add_custom_command(OUTPUT "${INITMOD}"
                         DEPENDS "${BC}"
                         COMMAND binary2cpp "halide_internal_initmod_${i}_${j}" < "${BC}" > "${INITMOD}"
                         COMMENT "${BC} -> ${INITMOD}")
      list(APPEND INITIAL_MODULES ${INITMOD})
      list(APPEND INITIAL_MODULES ${INITMOD_D})
    endforeach()
  endforeach()
  # This seems to be how you return values from functions in cmake.
  # I just threw up in my mouth a little.
  set(INITIAL_MODULES "${INITIAL_MODULES}" PARENT_SCOPE)
endfunction (add_runtime_modules)

add_runtime_modules("${RUNTIME_CPP}" "${NATIVE_RUNTIME_DIR}")

foreach (i ${RUNTIME_LL} )
  set(LL "${NATIVE_RUNTIME_DIR}${i}.ll")
  set(BC "${PROJECT_BINARY_DIR}/${PROJECT_NAME}.build/${NATIVE_INT_DIR}initmod.${i}.bc")
  set(INITMOD "${INITMOD_PREFIX}${i}.cpp")
  add_custom_command(OUTPUT "${BC}"
                     DEPENDS "${LL}"
                     COMMAND "${LLVM_AS}" "${LL}" -o "${BC}"
                     COMMENT "${LL} -> ${BC}")
  add_custom_command(OUTPUT "${INITMOD}"
                     DEPENDS "${BC}"
                     COMMAND binary2cpp "halide_internal_initmod_${i}_ll" < "${BC}" > "${INITMOD}"
                     COMMENT "${BC} -> ${INITMOD}")
  list(APPEND INITIAL_MODULES "${INITMOD}")
endforeach()
foreach (i ${RUNTIME_BC} )
  set(INITMOD "${INITMOD_PREFIX}ptx_${i}.cpp")
  add_custom_command(OUTPUT "${INITMOD}"
                     COMMAND binary2cpp "halide_internal_initmod_ptx_${i}_ll" < "${NATIVE_RUNTIME_DIR}nvidia_libdevice_bitcode/libdevice.${i}.10.bc" > "${INITMOD}"
                     COMMENT "Building initial module ptx_${i}..."
                     VERBATIM)
  list(APPEND INITIAL_MODULES "${INITMOD}")
endforeach()

add_custom_command(OUTPUT "${INITMOD_PREFIX}inlined_c.cpp"
  DEPENDS "${NATIVE_RUNTIME_DIR}buffer_t.cpp"
  COMMAND binary2cpp "halide_internal_initmod_inlined_c" < "${NATIVE_RUNTIME_DIR}buffer_t.cpp" > "${INITMOD_PREFIX}inlined_c.cpp"
  COMMENT "buffer_t.cpp -> ${INITMOD_PREFIX}inlined_c.cpp")
list(APPEND INITIAL_MODULES "${INITMOD_PREFIX}inlined_c.cpp")

set(RUNTIME_HEADER_FILES
  HalideRuntime.h
  HalideRuntimeCuda.h
  HalideRuntimeHexagonDma.h
  HalideRuntimeHexagonHost.h
  HalideRuntimeOpenCL.h
  HalideRuntimeMetal.h
  HalideRuntimeOpenGL.h
  HalideRuntimeOpenGLCompute.h
  HalideRuntimeD3D12Compute.h
  HalideRuntimeQurt.h
  HalideRuntimeVulkan.h
  HalideBuffer.h
)

foreach (i ${RUNTIME_HEADER_FILES})
  string(REPLACE "." "_" SYM_NAME "${i}")
  add_custom_command(OUTPUT "${INITMOD_PREFIX}${SYM_NAME}.cpp"
    DEPENDS "${NATIVE_RUNTIME_DIR}${i}"
    COMMAND binary2cpp "halide_internal_runtime_header_${SYM_NAME}" < "${NATIVE_RUNTIME_DIR}${i}" > "${INITMOD_PREFIX}${SYM_NAME}.cpp"
    COMMENT "${i} -> ${INITMOD_PREFIX}${SYM_NAME}.cpp")
  list(APPEND INITIAL_MODULES "${INITMOD_PREFIX}${SYM_NAME}.cpp")
endforeach()

# The externally-visible header files that go into making Halide.h.
# Don't include anything here that includes llvm headers.
# Keep this list sorted in alphabetical order.
set(HEADER_FILES
  AddImageChecks.h
  AddParameterChecks.h
  AlignLoads.h
  AllocationBoundsInference.h
  ApplySplit.h
  Argument.h
  AssociativeOpsTable.h
  Associativity.h
  AsyncProducers.h
  AutoSchedule.h
  AutoScheduleUtils.h
  BoundaryConditions.h
  Bounds.h
  BoundsInference.h
  BoundSmallAllocations.h
  Buffer.h
  CanonicalizeGPUVars.h
  Closure.h
  CodeGen_ARM.h
  CodeGen_C.h
  CodeGen_D3D12Compute_Dev.h
  CodeGen_GPU_Dev.h
  CodeGen_GPU_Host.h
  CodeGen_Internal.h
  CodeGen_LLVM.h
  CodeGen_Metal_Dev.h
  CodeGen_MIPS.h
  CodeGen_OpenCL_Dev.h
  CodeGen_OpenGL_Dev.h
  CodeGen_OpenGLCompute_Dev.h
  CodeGen_Posix.h
  CodeGen_PowerPC.h
  CodeGen_PTX_Dev.h
  CodeGen_X86.h
  ConciseCasts.h
  CPlusPlusMangle.h
  CSE.h
  Debug.h
  DebugArguments.h
  DebugToFile.h
  Definition.h
  Deinterleave.h
  DeviceArgument.h
  DeviceInterface.h
  Dimension.h
  EarlyFree.h
  Elf.h
  EliminateBoolVectors.h
  Error.h
  Expr.h
  ExprUsesVar.h
  Extern.h
  FastIntegerDivide.h
  FindCalls.h
  Float16.h
  Func.h
  Function.h
  FunctionPtr.h
  FuseGPUThreadLoops.h
  FuzzFloatStores.h
  Generator.h
  HexagonOffload.h
  HexagonOptimize.h
  ImageParam.h
  InferArguments.h
  InjectHostDevBufferCopies.h
  InjectOpenGLIntrinsics.h
  Inline.h
  InlineReductions.h
  IntegerDivisionTable.h
  Interval.h
  Introspection.h
  IntrusivePtr.h
  IR.h
  IREquality.h
  IRMatch.h
  IRMutator.h
  IROperator.h
  IRPrinter.h
  IRVisitor.h
  JITModule.h
  Lambda.h
  Lerp.h
  LICM.h
  LLVM_Output.h
  LLVM_Runtime_Linker.h
  LoopCarry.h
  Lower.h
  LowerWarpShuffles.h
  MainPage.h
  MatlabWrapper.h
  Memoization.h
  Module.h
  ModulusRemainder.h
  Monotonic.h
  ObjectInstanceRegistry.h
  OutputImageParam.h
  Outputs.h
  ParallelRVar.h
  Param.h
  Parameter.h
  ParamMap.h
  PartitionLoops.h
  Pipeline.h
  Prefetch.h
  Profiling.h
  PurifyIndexMath.h
  PythonExtensionGen.h
  Qualify.h
  Random.h
  RDom.h
  RealizationOrder.h
  Reduction.h
  RegionCosts.h
  RemoveDeadAllocations.h
  RemoveExternLoops.h
  RemoveTrivialForLoops.h
  RemoveUndef.h
  runtime/HalideBuffer.h
  runtime/HalideRuntime.h
  Schedule.h
  ScheduleFunctions.h
  Scope.h
  SelectGPUAPI.h
  Simplify.h
  SimplifySpecializations.h
  SkipStages.h
  SlidingWindow.h
  Solve.h
  SplitTuples.h
  StmtToHtml.h
  StorageFlattening.h
  StorageFolding.h
  StrictifyFloat.h
  Substitute.h
  Target.h
  ThreadPool.h
  Tracing.h
  TrimNoOps.h
  Tuple.h
  Type.h
  UnifyDuplicateLets.h
  UniquifyVariableNames.h
  UnpackBuffers.h
  UnrollLoops.h
  UnsafePromises.h
  Util.h
  Var.h
  VaryingAttributes.h
  VectorizeLoops.h
  WrapCalls.h
  WrapExternStages.h
)

file(MAKE_DIRECTORY "${CMAKE_BINARY_DIR}/include")
file(TO_NATIVE_PATH "${CMAKE_BINARY_DIR}/include/" NATIVE_INCLUDE_PATH)
add_custom_command(OUTPUT "${CMAKE_BINARY_DIR}/include/Halide.h"
  COMMAND build_halide_h "${CMAKE_CURRENT_SOURCE_DIR}/../LICENSE.txt" ${HEADER_FILES} > "${NATIVE_INCLUDE_PATH}Halide.h"
  WORKING_DIRECTORY "${CMAKE_CURRENT_LIST_DIR}"
  DEPENDS build_halide_h "${CMAKE_CURRENT_SOURCE_DIR}/../LICENSE.txt" ${HEADER_FILES})
add_custom_target(
    HalideIncludes
    ALL
    DEPENDS "${CMAKE_BINARY_DIR}/include/Halide.h")

foreach (i ${RUNTIME_HEADER_FILES})
  configure_file(runtime/${i} "${CMAKE_BINARY_DIR}/include" COPYONLY)
endforeach()

# Keep this list sorted in alphabetical order.
add_library(Halide ${HALIDE_LIBRARY_TYPE}
  AddImageChecks.cpp
  AddParameterChecks.cpp
  AlignLoads.cpp
  AllocationBoundsInference.cpp
  ApplySplit.cpp
  Argument.cpp
  AssociativeOpsTable.cpp
  Associativity.cpp
  AsyncProducers.cpp
  AutoSchedule.cpp
  AutoScheduleUtils.cpp
  BoundaryConditions.cpp
  Bounds.cpp
  BoundsInference.cpp
  BoundSmallAllocations.cpp
  Buffer.cpp
  CanonicalizeGPUVars.cpp
  Closure.cpp
  CodeGen_ARM.cpp
  CodeGen_C.cpp
  CodeGen_D3D12Compute_Dev.cpp
  CodeGen_GPU_Dev.cpp
  CodeGen_GPU_Host.cpp
  CodeGen_Hexagon.cpp
  CodeGen_Internal.cpp
  CodeGen_LLVM.cpp
  CodeGen_Metal_Dev.cpp
  CodeGen_MIPS.cpp
  CodeGen_OpenCL_Dev.cpp
  CodeGen_OpenGL_Dev.cpp
  CodeGen_OpenGLCompute_Dev.cpp
  CodeGen_Posix.cpp
  CodeGen_PowerPC.cpp
  CodeGen_PTX_Dev.cpp
  CodeGen_X86.cpp
  CPlusPlusMangle.cpp
  CSE.cpp
  Debug.cpp
  DebugArguments.cpp
  DebugToFile.cpp
  Definition.cpp
  Deinterleave.cpp
  DeviceArgument.cpp
  DeviceInterface.cpp
  Dimension.cpp
  EarlyFree.cpp
  Elf.cpp
  EliminateBoolVectors.cpp
  Error.cpp
  FastIntegerDivide.cpp
  FindCalls.cpp
  Float16.cpp
  Func.cpp
  Function.cpp
  FuseGPUThreadLoops.cpp
  FuzzFloatStores.cpp
  Generator.cpp
  HexagonOffload.cpp
  HexagonOptimize.cpp
  ImageParam.cpp
  InferArguments.cpp
  InjectHostDevBufferCopies.cpp
  InjectOpenGLIntrinsics.cpp
  Inline.cpp
  InlineReductions.cpp
  IntegerDivisionTable.cpp
  Interval.cpp
  Introspection.cpp
  IR.cpp
  IREquality.cpp
  IRMatch.cpp
  IRMutator.cpp
  IROperator.cpp
  IRPrinter.cpp
  IRVisitor.cpp
  JITModule.cpp
  Lerp.cpp
  LICM.cpp
  LLVM_Output.cpp
  LLVM_Runtime_Linker.cpp
  LoopCarry.cpp
  Lower.cpp
  LowerWarpShuffles.cpp
  MatlabWrapper.cpp
  Memoization.cpp
  Module.cpp
  ModulusRemainder.cpp
  Monotonic.cpp
  ObjectInstanceRegistry.cpp
  OutputImageParam.cpp
  ParallelRVar.cpp
  Parameter.cpp
  ParamMap.cpp
  PartitionLoops.cpp
  Pipeline.cpp
  Prefetch.cpp
  PrintLoopNest.cpp
  Profiling.cpp
  PurifyIndexMath.cpp
  PythonExtensionGen.cpp
  Qualify.cpp
  Random.cpp
  RDom.cpp
  RealizationOrder.cpp
  Reduction.cpp
  RegionCosts.cpp
  RemoveDeadAllocations.cpp
  RemoveExternLoops.cpp
  RemoveTrivialForLoops.cpp
  RemoveUndef.cpp
  Schedule.cpp
  ScheduleFunctions.cpp
  SelectGPUAPI.cpp
  Simplify.cpp
  Simplify_Add.cpp
  Simplify_And.cpp
  Simplify_Call.cpp
  Simplify_Cast.cpp
  Simplify_Div.cpp
  Simplify_EQ.cpp
  Simplify_Exprs.cpp
  Simplify_Let.cpp
  Simplify_LT.cpp
  Simplify_Max.cpp
  Simplify_Min.cpp
  Simplify_Mod.cpp
  Simplify_Mul.cpp
  Simplify_Not.cpp
  Simplify_Or.cpp
  Simplify_Select.cpp
  Simplify_Shuffle.cpp
  Simplify_Stmts.cpp
  Simplify_Sub.cpp
  SimplifySpecializations.cpp
  SkipStages.cpp
  SlidingWindow.cpp
  Solve.cpp
  SplitTuples.cpp
  StmtToHtml.cpp
  StorageFlattening.cpp
  StorageFolding.cpp
  StrictifyFloat.cpp
  Substitute.cpp
  Target.cpp
  Tracing.cpp
  TrimNoOps.cpp
  Tuple.cpp
  Type.cpp
  UnifyDuplicateLets.cpp
  UniquifyVariableNames.cpp
  UnpackBuffers.cpp
  UnrollLoops.cpp
  UnsafePromises.cpp
  Util.cpp
  Var.cpp
  VaryingAttributes.cpp
  VectorizeLoops.cpp
  WrapCalls.cpp
  WrapExternStages.cpp
  ${HEADER_FILES}
  ${INITIAL_MODULES}
)

# Define Halide_SHARED or Halide_STATIC depending on library type
target_compile_definitions(Halide PRIVATE "-DHalide_${HALIDE_LIBRARY_TYPE}")
# Ensure that these tools are build first
add_dependencies(Halide
  binary2cpp
  build_halide_h
  HalideIncludes
)

# List of LLVM Components required
# This list will be appended to depending on the targets we need to support
# See the output of ``llvm-config --components`` for a list of possible components
set(LLVM_COMPONENTS mcjit;bitwriter;linker)
list(APPEND LLVM_COMPONENTS passes)

# Set definitions and compiler flags

# Note when PUBLIC or INTERFACE scope is used in target_compile_* then targets
# that link against the Halide library inherit those options and definitions
target_include_directories(Halide PRIVATE ${LLVM_INCLUDE_DIRS})
target_include_directories(Halide INTERFACE "${CMAKE_BINARY_DIR}/include")

# TODO: For targets we can link against even fewer libraries by specifying
# only the components we **REALLY** need (e.g. x86asmprinter;x86codegen rather than x86)
if (TARGET_X86)
  target_compile_definitions(Halide PRIVATE "-DWITH_X86=1")
  list(APPEND LLVM_COMPONENTS X86)
endif()

if (TARGET_ARM)
  target_compile_definitions(Halide PRIVATE "-DWITH_ARM=1")
  list(APPEND LLVM_COMPONENTS ARM)
endif()

if (TARGET_AARCH64)
  target_compile_definitions(Halide PRIVATE "-DWITH_AARCH64=1")
  list(APPEND LLVM_COMPONENTS AArch64)
endif()

if (TARGET_HEXAGON)
  target_compile_definitions(Halide PRIVATE "-DWITH_HEXAGON=1")
  list(APPEND LLVM_COMPONENTS Hexagon)
endif()

if (TARGET_MIPS)
  target_compile_definitions(Halide PRIVATE "-DWITH_MIPS=1")
  list(APPEND LLVM_COMPONENTS Mips)
endif()

if (TARGET_POWERPC)
  target_compile_definitions(Halide PRIVATE "-DWITH_POWERPC=1")
  list(APPEND LLVM_COMPONENTS PowerPC)
endif()

if (TARGET_PTX)
  target_compile_definitions(Halide PRIVATE "-DWITH_PTX=1")
  list(APPEND LLVM_COMPONENTS NVPTX)
endif()

if (TARGET_AMDGPU)
  target_compile_definitions(Halide PRIVATE "-DWITH_AMDGPU=1")
  list(APPEND LLVM_COMPONENTS AMDGPU)
endif()

if (TARGET_OPENCL)
  target_compile_definitions(Halide PRIVATE "-DWITH_OPENCL=1")
endif()

if (TARGET_OPENGL)
  target_compile_definitions(Halide PRIVATE "-DWITH_OPENGL=1")
endif()

if (TARGET_METAL)
  target_compile_definitions(Halide PRIVATE "-DWITH_METAL=1")
endif()

if (TARGET_D3D12COMPUTE)
  target_compile_definitions(Halide PRIVATE "-DWITH_D3D12=1")
endif()

if (TARGET_VULKAN)
  target_compile_definitions(Halide PRIVATE "-DWITH_VULKAN=1")
endif()

target_compile_definitions(Halide PRIVATE "-DLLVM_VERSION=${LLVM_VERSION}")
target_compile_definitions(Halide PRIVATE "-DCOMPILING_HALIDE")
target_compile_definitions(Halide PRIVATE ${LLVM_DEFINITIONS})
if (NOT LLVM_ENABLE_ASSERTIONS)
  target_compile_definitions(Halide PRIVATE NDEBUG)
endif()

if (MSVC)
  # Suppress some warnings
  # 4244: conversion, possible loss of data
  # 4267: conversion, possible loss of data
  # 4800: BOOL -> true or false
  # 4996: compiler encountered deprecated declaration
  target_compile_options(Halide PUBLIC /wd4244 /wd4267 /wd4800 /wd4996)
  # Injected from recent LLVM:
  target_compile_options(Halide PUBLIC /wd4141)  # 'inline' used more than once
  target_compile_options(Halide PUBLIC /wd4146)  # unary minus applied to unsigned type
  target_compile_options(Halide PUBLIC /wd4291)  # No matching operator delete found

  target_compile_definitions(Halide PUBLIC "-D_CRT_SECURE_NO_WARNINGS" "-D_SCL_SECURE_NO_WARNINGS")
  # To compile LLVM headers following was taken from LLVM CMake files:
  # Disable sized deallocation if the flag is supported. MSVC fails to compile
  # the operator new overload in LLVM/IR/Function.h and Instruction.h otherwise.
  # See LLVM PR: 23513 (https://llvm.org/bugs/show_bug.cgi?id=23513)
  check_cxx_compiler_flag("/WX /Zc:sizedDealloc-" SUPPORTS_SIZED_DEALLOC)
  if (SUPPORTS_SIZED_DEALLOC)
    target_compile_options(Halide PRIVATE "/Zc:sizedDealloc-")
  endif()
else()
  if (NOT HALIDE_ENABLE_RTTI)
    if (NOT MSVC)
      target_compile_options(Halide PUBLIC "-fno-rtti")
    else()
      target_compile_options(Halide PUBLIC "/GR-")
    endif()
  endif()
endif()

# Get the LLVM libraries we need
llvm_map_components_to_libnames(LIBS ${LLVM_COMPONENTS})

# When building a shared library the LLVM libraries will be
# embedded in the Halide library. When building a static library
# LLVM is not embedded but CMake knows that when building an executable
# against the Halide static library that it needs to link LLVM too so
# PRIVATE scope is the correct choice here.
target_link_libraries(Halide PRIVATE ${LIBS})

if (NOT MSVC)
  set(LLVM_CONFIG ${LLVM_TOOLS_BINARY_DIR}/llvm-config)
  execute_process(COMMAND "${LLVM_CONFIG}" --system-libs ${LLVM_COMPONENTS} OUTPUT_VARIABLE EXTRA_LIBS)
  string(STRIP EXTRA_LIBS "${EXTRA_LIBS}")
  string(REPLACE "-l" ";" EXTRA_LIBS "${EXTRA_LIBS}")
  string(REPLACE "\n" "" EXTRA_LIBS "${EXTRA_LIBS}")
  string(REPLACE " " "" EXTRA_LIBS "${EXTRA_LIBS}")
  target_link_libraries(Halide PUBLIC ${EXTRA_LIBS})
endif()

install(TARGETS Halide
        RUNTIME DESTINATION bin
        LIBRARY DESTINATION bin
        ARCHIVE DESTINATION lib)<|MERGE_RESOLUTION|>--- conflicted
+++ resolved
@@ -86,11 +86,8 @@
   to_string
   trace_helper
   tracing
-<<<<<<< HEAD
   vulkan
-=======
   windows_abort
->>>>>>> 6451733f
   windows_clock
   windows_cuda
   windows_get_symbol
