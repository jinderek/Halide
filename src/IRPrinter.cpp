--- conflicted
+++ resolved
@@ -97,15 +97,14 @@
     case DeviceAPI::Hexagon:
         out << "<Hexagon>";
         break;
-<<<<<<< HEAD
-    case DeviceAPI::Vulkan:
-        out << "<Hexagon>";
-=======
     case DeviceAPI::HexagonDma:
         out << "<HexagonDma>";
         break;
     case DeviceAPI::D3D12Compute:
         out << "<D3D12Compute>";
+        break;
+    case DeviceAPI::Vulkan:
+        out << "<Vulkan>";
         break;
     }
     return out;
@@ -133,7 +132,6 @@
         break;
     case MemoryType::VTCM:
         out << "VTCM";
->>>>>>> ef20793a
         break;
     }
     return out;
