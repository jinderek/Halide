--- conflicted
+++ resolved
@@ -230,71 +230,7 @@
 /** Allocate device memory to back a buffer_t. */
 extern int halide_device_malloc(void *user_context, struct buffer_t *buf, const halide_device_interface *interface);
 
-/** Free any device memory associated with a buffer_t. */
-<<<<<<< HEAD
 extern int halide_device_free(void *user_context, struct buffer_t *buf);
-=======
-extern int halide_dev_free(void *user_context, struct buffer_t *buf);
-
-/** These are forward declared here to ensure they have the same
- * signature across different Halide gpu backends. Do not call
- * them. */
-// @{
-extern int halide_init_kernels(void *user_context, void **state_ptr,
-                               const char *src, int size);
-extern int halide_dev_run(void *user_context,
-                          void *state_ptr,
-                          const char *entry_name,
-                          int blocksX, int blocksY, int blocksZ,
-                          int threadsX, int threadsY, int threadsZ,
-                          int shared_mem_bytes,
-                          size_t arg_sizes[],
-                          void *args[],
-                          int num_attributes,
-                          float* vertex_buffer,
-                          int num_coords_dim0,
-                          int num_coords_dim1);
-// @}
-
-/** This function is called to populate the buffer_t.dev field with a constant
- * indicating that the OpenGL object corresponding to the buffer_t is bound by
- * the app and not by the Halide runtime. For example, the buffer_t may be
- * backed by an FBO already bound by the application. */
-extern uint64_t halide_opengl_output_client_bound();
-
-/** Forget all state associated with the previous OpenGL context.  This is
- * similar to halide_opengl_release, except that we assume that all OpenGL
- * resources have already been reclaimed by the OS. */
-extern void halide_opengl_context_lost(void *user_context);
-
-/** Set the platform name for OpenCL to use (e.g. "Intel" or
- * "NVIDIA"). The argument is copied internally. The opencl runtime
- * will select a platform that includes this as a substring. If never
- * called, Halide uses the environment variable HL_OCL_PLATFORM_NAME,
- * or defaults to the first available platform. */
-extern void halide_set_ocl_platform_name(const char *n);
-
-/** Halide calls this to get the desired OpenCL platform
- * name. Implement this yourself to use a different platform per
- * user_context. The default implementation returns the value set by
- * halide_set_ocl_platform_name, or the value of the environment
- * variable HL_OCL_PLATFORM_NAME. The output is valid until the next
- * call to halide_set_ocl_platform_name. */
-extern const char *halide_get_ocl_platform_name(void *user_context);
-
-/** Set the device type for OpenCL to use. The argument is copied
- * internally. It must be "cpu", "gpu", or "acc". If never called,
- * Halide uses the environment variable HL_OCL_DEVICE_TYPE. */
-extern void halide_set_ocl_device_type(const char *n);
-
-/** Halide calls this to gets the desired OpenCL device
- * type. Implement this yourself to use a different device type per
- * user_context. The default implementation returns the value set by
- * halide_set_ocl_device_type, or the environment variable
- * HL_OCL_DEVICE_TYPE. The result is valid until the next call to
- * halide_set_ocl_device_type. */
-extern const char *halide_get_ocl_device_type(void *user_context);
->>>>>>> 9fa6b74d
 
 /** Selects which gpu device to use. 0 is usually the display
  * device. If never called, Halide uses the environment variable
