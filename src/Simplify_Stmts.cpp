--- conflicted
+++ resolved
@@ -396,19 +396,11 @@
             else_case = if_first->else_case;
         } else {
             else_case = if_next->else_case;
-<<<<<<< HEAD
         }
         Stmt result = IfThenElse::make(if_first->condition, then_case, else_case);
         if (if_rest.defined()) {
             result = Block::make(result, if_rest);
         }
-=======
-        }
-        Stmt result = IfThenElse::make(if_first->condition, then_case, else_case);
-        if (if_rest.defined()) {
-            result = Block::make(result, if_rest);
-        }
->>>>>>> 9bbcb6b4
         return result;
     } else if (if_first &&
                if_next &&
