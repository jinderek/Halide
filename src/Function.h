#ifndef HALIDE_FUNCTION_H
#define HALIDE_FUNCTION_H

/** \file
 * Defines the internal representation of a halide function and related classes
 */

#include "Expr.h"
#include "IntrusivePtr.h"
#include "Parameter.h"
#include "Schedule.h"
#include "Reduction.h"
#include "Definition.h"
#include "Buffer.h"

#include <map>

namespace Halide {

namespace Internal {
struct FunctionContents;
}

/** An argument to an extern-defined Func. May be a Function, Buffer,
 * ImageParam or Expr. */
struct ExternFuncArgument {
    enum ArgType {UndefinedArg = 0, FuncArg, BufferArg, ExprArg, ImageParamArg};
    ArgType arg_type;
    Internal::IntrusivePtr<Internal::FunctionContents> func;
    Buffer<> buffer;
    Expr expr;
    Internal::Parameter image_param;

    ExternFuncArgument(Internal::IntrusivePtr<Internal::FunctionContents> f): arg_type(FuncArg), func(f) {}

    template<typename T>
    ExternFuncArgument(Buffer<T> b): arg_type(BufferArg), buffer(b) {}
    ExternFuncArgument(Expr e): arg_type(ExprArg), expr(e) {}
    ExternFuncArgument(int e): arg_type(ExprArg), expr(e) {}
    ExternFuncArgument(float e): arg_type(ExprArg), expr(e) {}

    ExternFuncArgument(Internal::Parameter p) : arg_type(ImageParamArg), image_param(p) {
        // Scalar params come in via the Expr constructor.
        internal_assert(p.is_buffer());
    }
    ExternFuncArgument() : arg_type(UndefinedArg) {}

    bool is_func() const {return arg_type == FuncArg;}
    bool is_expr() const {return arg_type == ExprArg;}
    bool is_buffer() const {return arg_type == BufferArg;}
    bool is_image_param() const {return arg_type == ImageParamArg;}
    bool defined() const {return arg_type != UndefinedArg;}
};

/** An enum to specify calling convention for extern stages. */
enum class NameMangling {
    Default,   ///< Match whatever is specified in the Target
    C,         ///< No name mangling
    CPlusPlus, ///< C++ name mangling
};

namespace Internal {

/** A reference-counted handle to Halide's internal representation of
 * a function. Similar to a front-end Func object, but with no
 * syntactic sugar to help with definitions. */
class Function {

    IntrusivePtr<FunctionContents> contents;

public:
    /** This lets you use a Function as a key in a map of the form
     * map<Function, Foo, Function::Compare> */
    struct Compare {
        bool operator()(const Function &a, const Function &b) const {
            internal_assert(a.contents.defined() && b.contents.defined());
            return a.contents < b.contents;
        }
    };

    /** Construct a new function with no definitions and no name. This
     * constructor only exists so that you can make vectors of
     * functions, etc.
     */
    EXPORT Function();

    /** Construct a new function with the given name */
    EXPORT explicit Function(const std::string &n);

    /** Construct a Function from an existing FunctionContents pointer. Must be non-null */
    EXPORT explicit Function(const IntrusivePtr<FunctionContents> &);

    /** Get a handle on the halide function contents that this Function
     * represents. */
    IntrusivePtr<FunctionContents> get_contents() const {
        return contents;
    }

    /** Deep copy this Function into 'copy'. It recursively deep copies all called
     * functions, schedules, update definitions, extern func arguments, specializations,
     * and reduction domains. This method does not deep-copy the Parameter objects.
     * This method also takes a map of <old Function, deep-copied version> as input
     * and would use the deep-copied Function from the map if exists instead of
     * creating a new deep-copy to avoid creating deep-copies of the same Function
     * multiple times.
     */
    EXPORT void deep_copy(Function &copy, std::map<Function, Function, Compare> &copied_map) const;

    /** Add a pure definition to this function. It may not already
     * have a definition. All the free variables in 'value' must
     * appear in the args list. 'value' must not depend on any
     * reduction domain */
    EXPORT void define(const std::vector<std::string> &args, std::vector<Expr> values);

    /** Add an update definition to this function. It must already
     * have a pure definition but not an update definition, and the
     * length of args must match the length of args used in the pure
     * definition. 'value' must depend on some reduction domain, and
     * may contain variables from that domain as well as pure
     * variables. Any pure variables must also appear as Variables in
     * the args array, and they must have the same name as the pure
     * definition's argument in the same index. */
    EXPORT void define_update(const std::vector<Expr> &args, std::vector<Expr> values);

    /** Accept a visitor to visit all of the definitions and arguments
     * of this function. */
    EXPORT void accept(IRVisitor *visitor) const;

    /** Get the name of the function. */
    EXPORT const std::string &name() const;

    /** Get a mutable handle to the init definition. */
    EXPORT Definition &definition();

    /** Get the init definition. */
    EXPORT const Definition &definition() const;

    /** Get the pure arguments. */
    EXPORT const std::vector<std::string> args() const;

    /** Get the dimensionality. */
    EXPORT int dimensions() const;

    /** Get the number of outputs. */
    int outputs() const {
        return (int)output_types().size();
    }

    /** Get the types of the outputs. */
    EXPORT const std::vector<Type> &output_types() const;

    /** Get the right-hand-side of the pure definition. */
    EXPORT const std::vector<Expr> &values() const;

    /** Does this function have a pure definition? */
    EXPORT bool has_pure_definition() const;

    /** Does this function *only* have a pure definition? */
    bool is_pure() const {
        return (has_pure_definition() &&
                !has_update_definition() &&
                !has_extern_definition());
    }

    /** Is it legal to inline this function? */
    EXPORT bool can_be_inlined() const;

    /** Get a handle to the schedule for the purpose of modifying
     * it. */
    EXPORT Schedule &schedule();

    /** Get a const handle to the schedule for inspecting it. */
    EXPORT const Schedule &schedule() const;

    /** Get a handle on the output buffer used for setting constraints
     * on it. */
    EXPORT const std::vector<Parameter> &output_buffers() const;

    /** Get a mutable handle to the schedule for the update
     * stage. */
    EXPORT Schedule &update_schedule(int idx = 0);

    /** Get a mutable handle to this function's update definition at
     * index 'idx'. */
    EXPORT Definition &update(int idx = 0);

    /** Get a const reference to this function's update definition at
     * index 'idx'. */
    EXPORT const Definition &update(int idx = 0) const;

    /** Get a const reference to this function's update definitions. */
    EXPORT const std::vector<Definition> &updates() const;

    /** Does this function have an update definition? */
    EXPORT bool has_update_definition() const;

    /** Check if the function has an extern definition. */
    EXPORT bool has_extern_definition() const;

    /** Get the name mangling specified for the extern definition. */
    EXPORT NameMangling extern_definition_name_mangling() const;

    /** Make a call node to the extern definition. An error if the
     * function has no extern definition. */
    EXPORT Expr make_call_to_extern_definition(const std::vector<Expr> &args,
                                               const Target &t) const;

<<<<<<< HEAD
    /** Check if the extern function being called expects the legacy buffer_t type */
    EXPORT bool extern_definition_uses_old_buffer_t() const;

    /** Add an external definition of this Func */
=======
    /** Add an external definition of this Func. */
>>>>>>> 63749ed8
    EXPORT void define_extern(const std::string &function_name,
                              const std::vector<ExternFuncArgument> &args,
                              const std::vector<Type> &types,
                              int dimensionality,
<<<<<<< HEAD
                              bool is_c_plus_plus,
                              bool use_old_buffer_t);
=======
                              NameMangling mangling);
>>>>>>> 63749ed8

    /** Retrive the arguments of the extern definition. */
    EXPORT const std::vector<ExternFuncArgument> &extern_arguments() const;

    /** Get the name of the extern function called for an extern
     * definition. */
    EXPORT const std::string &extern_function_name() const;

    /** Test for equality of identity. */
    bool same_as(const Function &other) const {
        return contents.same_as(other.contents);
    }

    /** Get a const handle to the debug filename. */
    EXPORT const std::string &debug_file() const;

    /** Get a handle to the debug filename. */
    EXPORT std::string &debug_file();

    /** Use an an extern argument to another function. */
    operator ExternFuncArgument() const {
        return ExternFuncArgument(contents);
    }

    /** Tracing calls and accessors, passed down from the Func
     * equivalents. */
    // @{
    EXPORT void trace_loads();
    EXPORT void trace_stores();
    EXPORT void trace_realizations();
    EXPORT bool is_tracing_loads() const;
    EXPORT bool is_tracing_stores() const;
    EXPORT bool is_tracing_realizations() const;
    // @}

    /** Mark function as frozen, which means it cannot accept new
     * definitions. */
    EXPORT void freeze();

    /** Check if a function has been frozen. If so, it is an error to
     * add new definitions. */
    EXPORT bool frozen() const;

    /** Mark calls of this function by 'f' to be replaced with its wrapper
     * during the lowering stage. If the string 'f' is empty, it means replace
     * all calls to this function by all other functions (excluding itself) in
     * the pipeline with the wrapper. This will also freeze 'wrapper' to prevent
     * user from updating the values of the Function it wraps via the wrapper.
     * See \ref Func::in for more details. */
    // @{
    EXPORT void add_wrapper(const std::string &f, Function &wrapper);
    EXPORT const std::map<std::string, IntrusivePtr<Internal::FunctionContents>> &wrappers() const;
    // @}

    /** Replace every call to Functions in 'substitutions' keys by all Exprs
     * referenced in this Function to call to their substitute Functions (i.e.
     * the corresponding values in 'substitutions' map). */
    // @{
    EXPORT Function &substitute_calls(const std::map<Function, Function, Compare> &substitutions);
    EXPORT Function &substitute_calls(const Function &orig, const Function &substitute);
    // @}
};

}}

#endif<|MERGE_RESOLUTION|>--- conflicted
+++ resolved
@@ -205,24 +205,17 @@
     EXPORT Expr make_call_to_extern_definition(const std::vector<Expr> &args,
                                                const Target &t) const;
 
-<<<<<<< HEAD
-    /** Check if the extern function being called expects the legacy buffer_t type */
+    /** Check if the extern function being called expects the legacy
+     * buffer_t type. */
     EXPORT bool extern_definition_uses_old_buffer_t() const;
 
-    /** Add an external definition of this Func */
-=======
     /** Add an external definition of this Func. */
->>>>>>> 63749ed8
     EXPORT void define_extern(const std::string &function_name,
                               const std::vector<ExternFuncArgument> &args,
                               const std::vector<Type> &types,
                               int dimensionality,
-<<<<<<< HEAD
-                              bool is_c_plus_plus,
-                              bool use_old_buffer_t);
-=======
-                              NameMangling mangling);
->>>>>>> 63749ed8
+                              NameMangling mangling,
+                              bool uses_old_buffer_t);
 
     /** Retrive the arguments of the extern definition. */
     EXPORT const std::vector<ExternFuncArgument> &extern_arguments() const;
