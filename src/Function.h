#ifndef HALIDE_FUNCTION_H
#define HALIDE_FUNCTION_H

/** \file
 * Defines the internal representation of a halide function and related classes
 */
#include <map>
#include <string>
#include <utility>
#include <vector>

#include "Definition.h"
#include "Expr.h"
#include "FunctionPtr.h"
#include "Schedule.h"

namespace Halide {

struct ExternFuncArgument;
<<<<<<< HEAD
=======

>>>>>>> 36ef5bdc
class Var;

/** An enum to specify calling convention for extern stages. */
enum class NameMangling {
    Default,    ///< Match whatever is specified in the Target
    C,          ///< No name mangling
    CPlusPlus,  ///< C++ name mangling
};

namespace Internal {

struct Call;
class Parameter;

/** A reference-counted handle to Halide's internal representation of
 * a function. Similar to a front-end Func object, but with no
 * syntactic sugar to help with definitions. */
class Function {
    FunctionPtr contents;

public:
    /** This lets you use a Function as a key in a map of the form
     * map<Function, Foo, Function::Compare> */
    struct Compare {
        bool operator()(const Function &a, const Function &b) const {
            internal_assert(a.contents.defined() && b.contents.defined());
            return a.contents < b.contents;
        }
    };

    /** Construct a new function with no definitions and no name. This
     * constructor only exists so that you can make vectors of
     * functions, etc.
     */
    Function();

    /** Construct a new function with the given name */
    explicit Function(const std::string &n);

    /** Construct a Function from an existing FunctionContents pointer. Must be non-null */
    explicit Function(const FunctionPtr &);

    /** Get a handle on the halide function contents that this Function
     * represents. */
    FunctionPtr get_contents() const {
        return contents;
    }

    /** Deep copy this Function into 'copy'. It recursively deep copies all called
     * functions, schedules, update definitions, extern func arguments, specializations,
     * and reduction domains. This method does not deep-copy the Parameter objects.
     * This method also takes a map of <old Function, deep-copied version> as input
     * and would use the deep-copied Function from the map if exists instead of
     * creating a new deep-copy to avoid creating deep-copies of the same Function
     * multiple times. If 'name' is specified, copy's name will be set to that.
     */
    // @{
    void deep_copy(const FunctionPtr &copy, std::map<FunctionPtr, FunctionPtr> &copied_map) const;
    void deep_copy(std::string name, const FunctionPtr &copy,
                   std::map<FunctionPtr, FunctionPtr> &copied_map) const;
    // @}

    /** Add a pure definition to this function. It may not already
     * have a definition. All the free variables in 'value' must
     * appear in the args list. 'value' must not depend on any
     * reduction domain */
    void define(const std::vector<std::string> &args, std::vector<Expr> values);

    /** Add an update definition to this function. It must already
     * have a pure definition but not an update definition, and the
     * length of args must match the length of args used in the pure
     * definition. 'value' must depend on some reduction domain, and
     * may contain variables from that domain as well as pure
     * variables. Any pure variables must also appear as Variables in
     * the args array, and they must have the same name as the pure
     * definition's argument in the same index. */
    void define_update(const std::vector<Expr> &args, std::vector<Expr> values);

    /** Accept a visitor to visit all of the definitions and arguments
     * of this function. */
    void accept(IRVisitor *visitor) const;

    /** Accept a mutator to mutator all of the definitions and
     * arguments of this function. */
    void mutate(IRMutator *mutator);

    /** Get the name of the function. */
    const std::string &name() const;

    /** If this is a wrapper of another func, created by a chain of in
     * or clone_in calls, returns the name of the original
     * Func. Otherwise returns the name. */
    const std::string &origin_name() const;

    /** Get a mutable handle to the init definition. */
    Definition &definition();

    /** Get the init definition. */
    const Definition &definition() const;

    /** Get the pure arguments. */
    const std::vector<std::string> &args() const;

    /** Get the dimensionality. */
    int dimensions() const;

    /** Get the number of outputs. */
    int outputs() const {
        return (int)output_types().size();
    }

    /** Get the types of the outputs. */
    const std::vector<Type> &output_types() const;

    /** Get the right-hand-side of the pure definition. Returns an
     * empty vector if there is no pure definition. */
    const std::vector<Expr> &values() const;

    /** Does this function have a pure definition? */
    bool has_pure_definition() const;

    /** Does this function *only* have a pure definition? */
    bool is_pure() const {
        return (has_pure_definition() &&
                !has_update_definition() &&
                !has_extern_definition());
    }

    /** Is it legal to inline this function? */
    bool can_be_inlined() const;

    /** Get a handle to the function-specific schedule for the purpose
     * of modifying it. */
    FuncSchedule &schedule();

    /** Get a const handle to the function-specific schedule for inspecting it. */
    const FuncSchedule &schedule() const;

    /** Get a handle on the output buffer used for setting constraints
     * on it. */
    const std::vector<Parameter> &output_buffers() const;

    /** Get a mutable handle to the stage-specfic schedule for the update
     * stage. */
    StageSchedule &update_schedule(int idx = 0);

    /** Get a mutable handle to this function's update definition at
     * index 'idx'. */
    Definition &update(int idx = 0);

    /** Get a const reference to this function's update definition at
     * index 'idx'. */
    const Definition &update(int idx = 0) const;

    /** Get a const reference to this function's update definitions. */
    const std::vector<Definition> &updates() const;

    /** Does this function have an update definition? */
    bool has_update_definition() const;

    /** Check if the function has an extern definition. */
    bool has_extern_definition() const;

    /** Get the name mangling specified for the extern definition. */
    NameMangling extern_definition_name_mangling() const;

    /** Make a call node to the extern definition. An error if the
     * function has no extern definition. */
    Expr make_call_to_extern_definition(const std::vector<Expr> &args,
                                        const Target &t) const;

    /** Get the proxy Expr for the extern stage. This is an expression
     * known to have the same data access pattern as the extern
     * stage. It must touch at least all of the memory that the extern
     * stage does, though it is permissible for it to be conservative
     * and touch a superset. For most Functions, including those with
     * extern definitions, this will be an undefined Expr. */
    // @{
    Expr extern_definition_proxy_expr() const;
    Expr &extern_definition_proxy_expr();
    // @}

    /** Add an external definition of this Func. */
    void define_extern(const std::string &function_name,
                       const std::vector<ExternFuncArgument> &args,
                       const std::vector<Type> &types,
                       const std::vector<Var> &dims,
                       NameMangling mangling, DeviceAPI device_api);

    /** Retrive the arguments of the extern definition. */
    // @{
    const std::vector<ExternFuncArgument> &extern_arguments() const;
    std::vector<ExternFuncArgument> &extern_arguments();
    // @}

    /** Get the name of the extern function called for an extern
     * definition. */
    const std::string &extern_function_name() const;

    /** Get the DeviceAPI declared for an extern function. */
    DeviceAPI extern_function_device_api() const;

    /** Test for equality of identity. */
    bool same_as(const Function &other) const {
        return contents.same_as(other.contents);
    }

    /** Get a const handle to the debug filename. */
    const std::string &debug_file() const;

    /** Get a handle to the debug filename. */
    std::string &debug_file();

    /** Use an an extern argument to another function. */
    operator ExternFuncArgument() const;

    /** Tracing calls and accessors, passed down from the Func
     * equivalents. */
    // @{
    void trace_loads();
    void trace_stores();
    void trace_realizations();
    void add_trace_tag(const std::string &trace_tag);
    bool is_tracing_loads() const;
    bool is_tracing_stores() const;
    bool is_tracing_realizations() const;
    const std::vector<std::string> &get_trace_tags() const;
    // @}

    /** Replace this Function's LoopLevels with locked copies that
     * cannot be mutated further. */
    void lock_loop_levels();

    /** Mark function as frozen, which means it cannot accept new
     * definitions. */
    void freeze();

    /** Check if a function has been frozen. If so, it is an error to
     * add new definitions. */
    bool frozen() const;

    /** Make a new Function with the same lifetime as this one, and
     * return a strong reference to it. Useful to create Functions which
     * have circular references to this one - e.g. the wrappers
     * produced by Func::in. */
    Function new_function_in_same_group(const std::string &);

    /** Mark calls of this function by 'f' to be replaced with its wrapper
     * during the lowering stage. If the string 'f' is empty, it means replace
     * all calls to this function by all other functions (excluding itself) in
     * the pipeline with the wrapper. This will also freeze 'wrapper' to prevent
     * user from updating the values of the Function it wraps via the wrapper.
     * See \ref Func::in for more details. */
    // @{
    void add_wrapper(const std::string &f, Function &wrapper);
    const std::map<std::string, FunctionPtr> &wrappers() const;
    // @}

    /** Check if a Function is a trivial wrapper around another
     * Function, Buffer, or Parameter. Returns the Call node if it
     * is. Otherwise returns null.
     */
    const Call *is_wrapper() const;

    /** Replace every call to Functions in 'substitutions' keys by all Exprs
     * referenced in this Function to call to their substitute Functions (i.e.
     * the corresponding values in 'substitutions' map). */
    // @{
    Function &substitute_calls(const std::map<FunctionPtr, FunctionPtr> &substitutions);
    Function &substitute_calls(const Function &orig, const Function &substitute);
    // @}

    /** Return true iff the name matches one of the Function's pure args. */
    bool is_pure_arg(const std::string &name) const;
};

/** Deep copy an entire Function DAG. */
std::pair<std::vector<Function>, std::map<std::string, Function>> deep_copy(
    const std::vector<Function> &outputs,
    const std::map<std::string, Function> &env);

}  // namespace Internal
}  // namespace Halide

#endif<|MERGE_RESOLUTION|>--- conflicted
+++ resolved
@@ -17,10 +17,6 @@
 namespace Halide {
 
 struct ExternFuncArgument;
-<<<<<<< HEAD
-=======
-
->>>>>>> 36ef5bdc
 class Var;
 
 /** An enum to specify calling convention for extern stages. */
