#include <cmath>
#include <cstdint>
#include <cstdio>
#ifdef __SSE2__
#include <emmintrin.h>
#elif __ARM_NEON
#include <arm_neon.h>
#endif
#include <random>

<<<<<<< HEAD
#include "halide_blur.h"
#include "blur_classic_auto_schedule.h"
#include "blur_auto_schedule.h"
#include "blur_simple_auto_schedule.h"

#include "benchmark_util.h"
#include "halide_benchmark.h"
=======
>>>>>>> 18304a75
#include "HalideBuffer.h"
#include "halide_benchmark.h"

namespace {

<<<<<<< HEAD

using namespace Halide::Runtime;
using namespace Halide::Tools;

bool is_one(const char *key) {
    const char *value = getenv(key);
    return value && value[0] == '1' && value[1] == 0;
}

void blur_slow(const Buffer<uint16_t> &in, Buffer<uint16_t> &tmp, Buffer<uint16_t> &out) {
    for (int y = 0; y < tmp.height(); y++)
        for (int x = 0; x < tmp.width(); x++)
            tmp(x, y) = (in(x, y) + in(x+1, y) + in(x+2, y))/3;
=======
Buffer<uint16_t> blur(Buffer<uint16_t> in) {
    Buffer<uint16_t> tmp(in.width() - 8, in.height());
    Buffer<uint16_t> out(in.width() - 8, in.height() - 2);

    t = benchmark(10, 1, [&]() {
        for (int y = 0; y < tmp.height(); y++)
            for (int x = 0; x < tmp.width(); x++)
                tmp(x, y) = (in(x, y) + in(x + 1, y) + in(x + 2, y)) / 3;

        for (int y = 0; y < out.height(); y++)
            for (int x = 0; x < out.width(); x++)
                out(x, y) = (tmp(x, y) + tmp(x, y + 1) + tmp(x, y + 2)) / 3;
    });
>>>>>>> 18304a75

    for (int y = 0; y < out.height(); y++)
        for (int x = 0; x < out.width(); x++)
            out(x, y) = (tmp(x, y) + tmp(x, y+1) + tmp(x, y+2))/3;
}

<<<<<<< HEAD

void blur_fast(const Buffer<uint16_t> &in, Buffer<uint16_t> &out) {
=======
Buffer<uint16_t> blur_fast(Buffer<uint16_t> in) {
    Buffer<uint16_t> out(in.width() - 8, in.height() - 2);

    t = benchmark(10, 1, [&]() {
>>>>>>> 18304a75
#ifdef __SSE2__
    __m128i one_third = _mm_set1_epi16(21846);
#pragma omp parallel for
<<<<<<< HEAD
    for (int yTile = 0; yTile < out.height(); yTile += 32) {
        __m128i tmp[(128/8) * (32 + 2)];
        for (int xTile = 0; xTile < out.width(); xTile += 128) {
            __m128i *tmpPtr = tmp;
            for (int y = 0; y < 32+2; y++) {
                const uint16_t *inPtr = &(in(xTile, yTile+y));
                for (int x = 0; x < 128; x += 8) {
                    __m128i a = _mm_load_si128((const __m128i*)(inPtr));
                    __m128i b = _mm_loadu_si128((const __m128i*)(inPtr+1));
                    __m128i c = _mm_loadu_si128((const __m128i*)(inPtr+2));
                    __m128i sum = _mm_add_epi16(_mm_add_epi16(a, b), c);
                    __m128i avg = _mm_mulhi_epi16(sum, one_third);
                    _mm_store_si128(tmpPtr++, avg);
                    inPtr+=8;
                }
            }
            tmpPtr = tmp;
            for (int y = 0; y < 32; y++) {
                __m128i *outPtr = (__m128i *)(&(out(xTile, yTile+y)));
                for (int x = 0; x < 128; x += 8) {
                    __m128i a = _mm_load_si128(tmpPtr+(2*128)/8);
                    __m128i b = _mm_load_si128(tmpPtr+128/8);
                    __m128i c = _mm_load_si128(tmpPtr++);
                    __m128i sum = _mm_add_epi16(_mm_add_epi16(a, b), c);
                    __m128i avg = _mm_mulhi_epi16(sum, one_third);
                    _mm_store_si128(outPtr++, avg);
=======
        for (int yTile = 0; yTile < out.height(); yTile += 32) {
            __m128i tmp[(128 / 8) * (32 + 2)];
            for (int xTile = 0; xTile < out.width(); xTile += 128) {
                __m128i *tmpPtr = tmp;
                for (int y = 0; y < 32 + 2; y++) {
                    const uint16_t *inPtr = &(in(xTile, yTile + y));
                    for (int x = 0; x < 128; x += 8) {
                        __m128i a = _mm_load_si128((const __m128i *)(inPtr));
                        __m128i b = _mm_loadu_si128((const __m128i *)(inPtr + 1));
                        __m128i c = _mm_loadu_si128((const __m128i *)(inPtr + 2));
                        __m128i sum = _mm_add_epi16(_mm_add_epi16(a, b), c);
                        __m128i avg = _mm_mulhi_epi16(sum, one_third);
                        _mm_store_si128(tmpPtr++, avg);
                        inPtr += 8;
                    }
                }
                tmpPtr = tmp;
                for (int y = 0; y < 32; y++) {
                    __m128i *outPtr = (__m128i *)(&(out(xTile, yTile + y)));
                    for (int x = 0; x < 128; x += 8) {
                        __m128i a = _mm_load_si128(tmpPtr + (2 * 128) / 8);
                        __m128i b = _mm_load_si128(tmpPtr + 128 / 8);
                        __m128i c = _mm_load_si128(tmpPtr++);
                        __m128i sum = _mm_add_epi16(_mm_add_epi16(a, b), c);
                        __m128i avg = _mm_mulhi_epi16(sum, one_third);
                        _mm_store_si128(outPtr++, avg);
                    }
>>>>>>> 18304a75
                }
            }
        }
    }
#elif __ARM_NEON
<<<<<<< HEAD
    uint16x4_t one_third = vdup_n_u16(21846);
#pragma omp parallel for
    for (int yTile = 0; yTile < out.height(); yTile += 32) {
        uint16x8_t tmp[(128/8) * (32 + 2)];
        for (int xTile = 0; xTile < out.width(); xTile += 128) {
            uint16_t *tmpPtr = (uint16_t*)tmp;
            for (int y = 0; y < 32+2; y++) {
                const uint16_t *inPtr = &(in(xTile, yTile+y));
                for (int x = 0; x < 128; x += 8) {
                    uint16x8_t a = vld1q_u16(inPtr);
                    uint16x8_t b = vld1q_u16(inPtr+1);
                    uint16x8_t c = vld1q_u16(inPtr+2);
                    uint16x8_t sum = vaddq_u16(vaddq_u16(a, b), c);
                    uint16x4_t sumlo = vget_low_u16(sum);
                    uint16x4_t sumhi = vget_high_u16(sum);
                    uint16x4_t avglo = vshrn_n_u32(vmull_u16(sumlo, one_third), 16);
                    uint16x4_t avghi = vshrn_n_u32(vmull_u16(sumhi, one_third), 16);
                    uint16x8_t avg = vcombine_u16(avglo, avghi);
                    vst1q_u16(tmpPtr, avg);
                    tmpPtr+=8;
                    inPtr+=8;
                }
            }
            tmpPtr = (uint16_t*)tmp;
            for (int y = 0; y < 32; y++) {
                uint16_t *outPtr = &(out(xTile, yTile+y));
                for (int x = 0; x < 128; x += 8) {
                    uint16x8_t a = vld1q_u16(tmpPtr+(2*128));
                    uint16x8_t b = vld1q_u16(tmpPtr+128);
                    uint16x8_t c = vld1q_u16(tmpPtr);
                    uint16x8_t sum = vaddq_u16(vaddq_u16(a, b), c);
                    uint16x4_t sumlo = vget_low_u16(sum);
                    uint16x4_t sumhi = vget_high_u16(sum);
                    uint16x4_t avglo = vshrn_n_u32(vmull_u16(sumlo, one_third), 16);
                    uint16x4_t avghi = vshrn_n_u32(vmull_u16(sumhi, one_third), 16);
                    uint16x8_t avg = vcombine_u16(avglo, avghi);
                    vst1q_u16(outPtr, avg);
                    tmpPtr+=8;
                    outPtr+=8;
                }
            }
        }
    }
#else
    // No intrinsics enabled, do a naive thing.
    for (int y = 0; y < out.height(); y++) {
        for (int x = 0; x < out.width(); x++) {
            int tmp[3] = {
                (in(x, y) + in(x+1, y) + in(x+2, y))/3,
                (in(x, y+1) + in(x+1, y+1) + in(x+2, y+1))/3,
                (in(x, y+2) + in(x+1, y+2) + in(x+2, y+2))/3,
            };
            out(x, y) = (tmp[0] + tmp[1] + tmp[2])/3;
        }
    }
=======
            uint16x4_t one_third = vdup_n_u16(21846);
#pragma omp parallel for
            for (int yTile = 0; yTile < out.height(); yTile += 32) {
                uint16x8_t tmp[(128 / 8) * (32 + 2)];
                for (int xTile = 0; xTile < out.width(); xTile += 128) {
                    uint16_t *tmpPtr = (uint16_t *)tmp;
                    for (int y = 0; y < 32 + 2; y++) {
                        const uint16_t *inPtr = &(in(xTile, yTile + y));
                        for (int x = 0; x < 128; x += 8) {
                            uint16x8_t a = vld1q_u16(inPtr);
                            uint16x8_t b = vld1q_u16(inPtr + 1);
                            uint16x8_t c = vld1q_u16(inPtr + 2);
                            uint16x8_t sum = vaddq_u16(vaddq_u16(a, b), c);
                            uint16x4_t sumlo = vget_low_u16(sum);
                            uint16x4_t sumhi = vget_high_u16(sum);
                            uint16x4_t avglo = vshrn_n_u32(vmull_u16(sumlo, one_third), 16);
                            uint16x4_t avghi = vshrn_n_u32(vmull_u16(sumhi, one_third), 16);
                            uint16x8_t avg = vcombine_u16(avglo, avghi);
                            vst1q_u16(tmpPtr, avg);
                            tmpPtr += 8;
                            inPtr += 8;
                        }
                    }
                    tmpPtr = (uint16_t *)tmp;
                    for (int y = 0; y < 32; y++) {
                        uint16_t *outPtr = &(out(xTile, yTile + y));
                        for (int x = 0; x < 128; x += 8) {
                            uint16x8_t a = vld1q_u16(tmpPtr + (2 * 128));
                            uint16x8_t b = vld1q_u16(tmpPtr + 128);
                            uint16x8_t c = vld1q_u16(tmpPtr);
                            uint16x8_t sum = vaddq_u16(vaddq_u16(a, b), c);
                            uint16x4_t sumlo = vget_low_u16(sum);
                            uint16x4_t sumhi = vget_high_u16(sum);
                            uint16x4_t avglo = vshrn_n_u32(vmull_u16(sumlo, one_third), 16);
                            uint16x4_t avghi = vshrn_n_u32(vmull_u16(sumhi, one_third), 16);
                            uint16x8_t avg = vcombine_u16(avglo, avghi);
                            vst1q_u16(outPtr, avg);
                            tmpPtr += 8;
                            outPtr += 8;
                        }
                    }
                }
            }
#else
            // No intrinsics enabled, do a naive thing.
            for (int y = 0; y < out.height(); y++) {
                for (int x = 0; x < out.width(); x++) {
                    int tmp[3] = {
                        (in(x, y) + in(x + 1, y) + in(x + 2, y)) / 3,
                        (in(x, y + 1) + in(x + 1, y + 1) + in(x + 2, y + 1)) / 3,
                        (in(x, y + 2) + in(x + 1, y + 2) + in(x + 2, y + 2)) / 3,
                    };
                    out(x, y) = (tmp[0] + tmp[1] + tmp[2]) / 3;
                }
            }
>>>>>>> 18304a75
#endif
}

<<<<<<< HEAD
}  // namespace
=======
#include "halide_blur.h"

Buffer<uint16_t> blur_halide(Buffer<uint16_t> in) {
    Buffer<uint16_t> out(in.width() - 8, in.height() - 2);

    // Call it once to initialize the halide runtime stuff
    halide_blur(in, out);
    // Copy-out result if it's device buffer and dirty.
    out.copy_to_host();

    t = benchmark(10, 1, [&]() {
        // Compute the same region of the output as blur_fast (i.e., we're
        // still being sloppy with boundary conditions)
        halide_blur(in, out);
        // Sync device execution if any.
        out.device_sync();
    });

    out.copy_to_host();

    return out;
}
>>>>>>> 18304a75

int main(int argc, char **argv) {
#ifndef HALIDE_RUNTIME_HEXAGON
    const int width = 6408;
    const int height = 4802;
#else
    // The Hexagon simulator can't allocate as much memory as the above wants.
    const int width = 648;
    const int height = 482;
#endif

    Buffer<uint16_t> input(width, height);
    Buffer<uint16_t> output(width-8, height-2);

    constexpr uint32_t seed = 0;
    std::mt19937 rng(seed);
    input.for_each_value([&rng](uint16_t &f) {
        f = rng() & 0xfff;
    });

    multi_way_bench({
       {"Manual", [&]() { halide_blur(input, output); output.device_sync(); }},
       {"Classic auto-scheduled", [&]() { blur_classic_auto_schedule(input, output); output.device_sync(); }},
       {"Auto-scheduled", [&]() { blur_auto_schedule(input, output); output.device_sync(); }},
       {"Simple auto-scheduled", [&]() {blur_simple_auto_schedule(input, output); output.device_sync(); }}}
    );

    if (!is_one("HL_THREE_WAY_BENCH_SKIP_MANUAL")) {
        Buffer<uint16_t> out_slow(width-8, height-2);
        Buffer<uint16_t> out_fast(width-8, height-2);

        Halide::Tools::BenchmarkConfig config;
        config.accuracy = 0.005;

        Buffer<uint16_t> tmp(width-8, height);
        const auto f1 = [&]() { blur_slow(input, tmp, out_slow); out_slow.copy_to_host(); };
        f1();
        double t1 = Halide::Tools::benchmark(f1, config);
        std::cout << "'Slow' non-Halide time: " << t1 * 1e3 << " ms\n";

        const auto f2 = [&]() { blur_fast(input, out_fast); out_fast.copy_to_host(); };
        f2();
        double t2 = Halide::Tools::benchmark(f2, config);
        std::cout << "'Fast' non-Halide time: " << t2 * 1e3 << " ms\n";

        for (int y = 64; y < input.height() - 64; y++) {
            for (int x = 64; x < input.width() - 64; x++) {
                if (out_slow(x, y) != out_fast(x, y) || out_slow(x, y) != output(x, y)) {
                    printf("difference at (%d,%d): %d %d %d\n", x, y, out_slow(x, y), out_fast(x, y), output(x, y));
                    abort();
                }
            }
        }
    }

    return 0;
}<|MERGE_RESOLUTION|>--- conflicted
+++ resolved
@@ -8,36 +8,16 @@
 #endif
 #include <random>
 
-<<<<<<< HEAD
 #include "halide_blur.h"
-#include "blur_classic_auto_schedule.h"
 #include "blur_auto_schedule.h"
-#include "blur_simple_auto_schedule.h"
+#include "blur_gradient_auto_schedule.h"
 
 #include "benchmark_util.h"
-#include "halide_benchmark.h"
-=======
->>>>>>> 18304a75
 #include "HalideBuffer.h"
 #include "halide_benchmark.h"
 
 namespace {
 
-<<<<<<< HEAD
-
-using namespace Halide::Runtime;
-using namespace Halide::Tools;
-
-bool is_one(const char *key) {
-    const char *value = getenv(key);
-    return value && value[0] == '1' && value[1] == 0;
-}
-
-void blur_slow(const Buffer<uint16_t> &in, Buffer<uint16_t> &tmp, Buffer<uint16_t> &out) {
-    for (int y = 0; y < tmp.height(); y++)
-        for (int x = 0; x < tmp.width(); x++)
-            tmp(x, y) = (in(x, y) + in(x+1, y) + in(x+2, y))/3;
-=======
 Buffer<uint16_t> blur(Buffer<uint16_t> in) {
     Buffer<uint16_t> tmp(in.width() - 8, in.height());
     Buffer<uint16_t> out(in.width() - 8, in.height() - 2);
@@ -51,53 +31,19 @@
             for (int x = 0; x < out.width(); x++)
                 out(x, y) = (tmp(x, y) + tmp(x, y + 1) + tmp(x, y + 2)) / 3;
     });
->>>>>>> 18304a75
 
     for (int y = 0; y < out.height(); y++)
         for (int x = 0; x < out.width(); x++)
             out(x, y) = (tmp(x, y) + tmp(x, y+1) + tmp(x, y+2))/3;
 }
 
-<<<<<<< HEAD
-
-void blur_fast(const Buffer<uint16_t> &in, Buffer<uint16_t> &out) {
-=======
 Buffer<uint16_t> blur_fast(Buffer<uint16_t> in) {
     Buffer<uint16_t> out(in.width() - 8, in.height() - 2);
 
     t = benchmark(10, 1, [&]() {
->>>>>>> 18304a75
 #ifdef __SSE2__
     __m128i one_third = _mm_set1_epi16(21846);
 #pragma omp parallel for
-<<<<<<< HEAD
-    for (int yTile = 0; yTile < out.height(); yTile += 32) {
-        __m128i tmp[(128/8) * (32 + 2)];
-        for (int xTile = 0; xTile < out.width(); xTile += 128) {
-            __m128i *tmpPtr = tmp;
-            for (int y = 0; y < 32+2; y++) {
-                const uint16_t *inPtr = &(in(xTile, yTile+y));
-                for (int x = 0; x < 128; x += 8) {
-                    __m128i a = _mm_load_si128((const __m128i*)(inPtr));
-                    __m128i b = _mm_loadu_si128((const __m128i*)(inPtr+1));
-                    __m128i c = _mm_loadu_si128((const __m128i*)(inPtr+2));
-                    __m128i sum = _mm_add_epi16(_mm_add_epi16(a, b), c);
-                    __m128i avg = _mm_mulhi_epi16(sum, one_third);
-                    _mm_store_si128(tmpPtr++, avg);
-                    inPtr+=8;
-                }
-            }
-            tmpPtr = tmp;
-            for (int y = 0; y < 32; y++) {
-                __m128i *outPtr = (__m128i *)(&(out(xTile, yTile+y)));
-                for (int x = 0; x < 128; x += 8) {
-                    __m128i a = _mm_load_si128(tmpPtr+(2*128)/8);
-                    __m128i b = _mm_load_si128(tmpPtr+128/8);
-                    __m128i c = _mm_load_si128(tmpPtr++);
-                    __m128i sum = _mm_add_epi16(_mm_add_epi16(a, b), c);
-                    __m128i avg = _mm_mulhi_epi16(sum, one_third);
-                    _mm_store_si128(outPtr++, avg);
-=======
         for (int yTile = 0; yTile < out.height(); yTile += 32) {
             __m128i tmp[(128 / 8) * (32 + 2)];
             for (int xTile = 0; xTile < out.width(); xTile += 128) {
@@ -125,69 +71,11 @@
                         __m128i avg = _mm_mulhi_epi16(sum, one_third);
                         _mm_store_si128(outPtr++, avg);
                     }
->>>>>>> 18304a75
                 }
             }
         }
     }
 #elif __ARM_NEON
-<<<<<<< HEAD
-    uint16x4_t one_third = vdup_n_u16(21846);
-#pragma omp parallel for
-    for (int yTile = 0; yTile < out.height(); yTile += 32) {
-        uint16x8_t tmp[(128/8) * (32 + 2)];
-        for (int xTile = 0; xTile < out.width(); xTile += 128) {
-            uint16_t *tmpPtr = (uint16_t*)tmp;
-            for (int y = 0; y < 32+2; y++) {
-                const uint16_t *inPtr = &(in(xTile, yTile+y));
-                for (int x = 0; x < 128; x += 8) {
-                    uint16x8_t a = vld1q_u16(inPtr);
-                    uint16x8_t b = vld1q_u16(inPtr+1);
-                    uint16x8_t c = vld1q_u16(inPtr+2);
-                    uint16x8_t sum = vaddq_u16(vaddq_u16(a, b), c);
-                    uint16x4_t sumlo = vget_low_u16(sum);
-                    uint16x4_t sumhi = vget_high_u16(sum);
-                    uint16x4_t avglo = vshrn_n_u32(vmull_u16(sumlo, one_third), 16);
-                    uint16x4_t avghi = vshrn_n_u32(vmull_u16(sumhi, one_third), 16);
-                    uint16x8_t avg = vcombine_u16(avglo, avghi);
-                    vst1q_u16(tmpPtr, avg);
-                    tmpPtr+=8;
-                    inPtr+=8;
-                }
-            }
-            tmpPtr = (uint16_t*)tmp;
-            for (int y = 0; y < 32; y++) {
-                uint16_t *outPtr = &(out(xTile, yTile+y));
-                for (int x = 0; x < 128; x += 8) {
-                    uint16x8_t a = vld1q_u16(tmpPtr+(2*128));
-                    uint16x8_t b = vld1q_u16(tmpPtr+128);
-                    uint16x8_t c = vld1q_u16(tmpPtr);
-                    uint16x8_t sum = vaddq_u16(vaddq_u16(a, b), c);
-                    uint16x4_t sumlo = vget_low_u16(sum);
-                    uint16x4_t sumhi = vget_high_u16(sum);
-                    uint16x4_t avglo = vshrn_n_u32(vmull_u16(sumlo, one_third), 16);
-                    uint16x4_t avghi = vshrn_n_u32(vmull_u16(sumhi, one_third), 16);
-                    uint16x8_t avg = vcombine_u16(avglo, avghi);
-                    vst1q_u16(outPtr, avg);
-                    tmpPtr+=8;
-                    outPtr+=8;
-                }
-            }
-        }
-    }
-#else
-    // No intrinsics enabled, do a naive thing.
-    for (int y = 0; y < out.height(); y++) {
-        for (int x = 0; x < out.width(); x++) {
-            int tmp[3] = {
-                (in(x, y) + in(x+1, y) + in(x+2, y))/3,
-                (in(x, y+1) + in(x+1, y+1) + in(x+2, y+1))/3,
-                (in(x, y+2) + in(x+1, y+2) + in(x+2, y+2))/3,
-            };
-            out(x, y) = (tmp[0] + tmp[1] + tmp[2])/3;
-        }
-    }
-=======
             uint16x4_t one_third = vdup_n_u16(21846);
 #pragma omp parallel for
             for (int yTile = 0; yTile < out.height(); yTile += 32) {
@@ -243,13 +131,9 @@
                     out(x, y) = (tmp[0] + tmp[1] + tmp[2]) / 3;
                 }
             }
->>>>>>> 18304a75
 #endif
 }
 
-<<<<<<< HEAD
-}  // namespace
-=======
 #include "halide_blur.h"
 
 Buffer<uint16_t> blur_halide(Buffer<uint16_t> in) {
@@ -272,7 +156,6 @@
 
     return out;
 }
->>>>>>> 18304a75
 
 int main(int argc, char **argv) {
 #ifndef HALIDE_RUNTIME_HEXAGON
@@ -295,9 +178,8 @@
 
     multi_way_bench({
        {"Manual", [&]() { halide_blur(input, output); output.device_sync(); }},
-       {"Classic auto-scheduled", [&]() { blur_classic_auto_schedule(input, output); output.device_sync(); }},
        {"Auto-scheduled", [&]() { blur_auto_schedule(input, output); output.device_sync(); }},
-       {"Simple auto-scheduled", [&]() {blur_simple_auto_schedule(input, output); output.device_sync(); }}}
+       {"Gradient auto-scheduled", [&]() {blur_gradient_auto_schedule(input, output); output.device_sync(); }}}
     );
 
     if (!is_one("HL_THREE_WAY_BENCH_SKIP_MANUAL")) {
