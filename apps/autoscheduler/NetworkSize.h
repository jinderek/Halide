#ifndef HALIDE_NETWORK_SIZE_H
#define HALIDE_NETWORK_SIZE_H

namespace Halide {
// The size of the best cost model network found. Needed by the cost
// model and also the cost model training script.
const int head1_channels = 8, head1_w = 40, head1_h = 7;
<<<<<<< HEAD
const int head2_channels = 24, head2_w = 64;
const int conv1_channels = 33;
}
=======
const int head2_channels = 24, head2_w = 39;
const int conv1_channels = 32;
}  // namespace Halide
>>>>>>> 18304a75

#endif  // HALIDE_NETWORK_SIZE_H<|MERGE_RESOLUTION|>--- conflicted
+++ resolved
@@ -5,14 +5,8 @@
 // The size of the best cost model network found. Needed by the cost
 // model and also the cost model training script.
 const int head1_channels = 8, head1_w = 40, head1_h = 7;
-<<<<<<< HEAD
 const int head2_channels = 24, head2_w = 64;
 const int conv1_channels = 33;
-}
-=======
-const int head2_channels = 24, head2_w = 39;
-const int conv1_channels = 32;
-}  // namespace Halide
->>>>>>> 18304a75
+} // namespace Halide
 
 #endif  // HALIDE_NETWORK_SIZE_H