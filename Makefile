--- conflicted
+++ resolved
@@ -421,6 +421,7 @@
 BIN_DIR     = bin
 DISTRIB_DIR = distrib
 INCLUDE_DIR = include
+DOC_DIR     = doc
 BUILD_DIR   = $(BIN_DIR)/build
 FILTERS_DIR = $(BIN_DIR)/$(TARGET)/build
 TMP_DIR     = $(BUILD_DIR)/tmp
@@ -1114,6 +1115,7 @@
 	rm -rf $(TMP_DIR)
 	rm -rf $(FILTERS_DIR)
 	rm -rf $(INCLUDE_DIR)
+	rm -rf $(DOC_DIR)
 	rm -rf $(DISTRIB_DIR)
 	rm -rf $(ROOT_DIR)/apps/*/bin
 
@@ -2293,7 +2295,41 @@
 format:
 	find "${ROOT_DIR}/apps" "${ROOT_DIR}/src" "${ROOT_DIR}/tools" "${ROOT_DIR}/test" "${ROOT_DIR}/util" "${ROOT_DIR}/python_bindings" -name *.cpp -o -name *.h -o -name *.c | xargs ${CLANG}-format -i -style=file
 
-<<<<<<< HEAD
+# run-clang-tidy.py is a script that comes with LLVM for running clang
+# tidy in parallel. Assume it's in the standard install path relative to clang.
+RUN_CLANG_TIDY ?= $(shell dirname $(CLANG))/../share/clang/run-clang-tidy.py
+
+# Run clang-tidy on everything in src/. In future we may increase this
+# surface. Not doing it for now because things outside src are not
+# performance-critical.
+CLANG_TIDY_TARGETS= $(addprefix $(SRC_DIR)/,$(SOURCE_FILES))
+
+INVOKE_CLANG_TIDY ?= $(RUN_CLANG_TIDY) -p $(BUILD_DIR) $(CLANG_TIDY_TARGETS) -clang-tidy-binary $(CLANG)-tidy -clang-apply-replacements-binary $(CLANG)-apply-replacements -quiet
+
+$(BUILD_DIR)/compile_commands.json:
+	mkdir -p $(BUILD_DIR)
+	echo '[' >> $@
+	BD=$$(realpath $(BUILD_DIR)); \
+	SD=$$(realpath $(SRC_DIR)); \
+	ID=$$(realpath $(INCLUDE_DIR)); \
+	for S in $(SOURCE_FILES); do \
+	echo "{ \"directory\": \"$${BD}\"," >> $@; \
+	echo "  \"command\": \"$(CXX) $(CXX_FLAGS) -c $$SD/$$S -o /dev/null\"," >> $@; \
+	echo "  \"file\": \"$$SD/$$S\" }," >> $@; \
+	done
+	# Add a sentinel to make it valid json (no trailing comma)
+	echo "{ \"directory\": \"$${BD}\"," >> $@; \
+	echo "  \"command\": \"$(CXX) -c /dev/null -o /dev/null\"," >> $@; \
+	echo "  \"file\": \"$$S\" }]" >> $@; \
+
+.PHONY: clang-tidy
+clang-tidy: $(BUILD_DIR)/compile_commands.json
+	@$(INVOKE_CLANG_TIDY) 2>&1 | grep -v "warnings generated" | grep -v '^$(CLANG)-tidy '
+
+.PHONY: clang-tidy-fix
+clang-tidy-fix: $(BUILD_DIR)/compile_commands.json
+	@$(INVOKE_CLANG_TIDY) -fix 2>&1 | grep -v "warnings generated" | grep -v '^$(CLANG)-tidy '
+
 # Build the documentation. Be sure to keep this synchronized with doc/CMakeLists.txt
 # if you choose to edit it.
 
@@ -2338,40 +2374,4 @@
 .PHONY: doc
 doc:
 	echo "$$Doxyfile" > Doxyfile
-	doxygen
-=======
-# run-clang-tidy.py is a script that comes with LLVM for running clang
-# tidy in parallel. Assume it's in the standard install path relative to clang.
-RUN_CLANG_TIDY ?= $(shell dirname $(CLANG))/../share/clang/run-clang-tidy.py
-
-# Run clang-tidy on everything in src/. In future we may increase this
-# surface. Not doing it for now because things outside src are not
-# performance-critical.
-CLANG_TIDY_TARGETS= $(addprefix $(SRC_DIR)/,$(SOURCE_FILES))
-
-INVOKE_CLANG_TIDY ?= $(RUN_CLANG_TIDY) -p $(BUILD_DIR) $(CLANG_TIDY_TARGETS) -clang-tidy-binary $(CLANG)-tidy -clang-apply-replacements-binary $(CLANG)-apply-replacements -quiet
-
-$(BUILD_DIR)/compile_commands.json:
-	mkdir -p $(BUILD_DIR)
-	echo '[' >> $@
-	BD=$$(realpath $(BUILD_DIR)); \
-	SD=$$(realpath $(SRC_DIR)); \
-	ID=$$(realpath $(INCLUDE_DIR)); \
-	for S in $(SOURCE_FILES); do \
-	echo "{ \"directory\": \"$${BD}\"," >> $@; \
-	echo "  \"command\": \"$(CXX) $(CXX_FLAGS) -c $$SD/$$S -o /dev/null\"," >> $@; \
-	echo "  \"file\": \"$$SD/$$S\" }," >> $@; \
-	done
-	# Add a sentinel to make it valid json (no trailing comma)
-	echo "{ \"directory\": \"$${BD}\"," >> $@; \
-	echo "  \"command\": \"$(CXX) -c /dev/null -o /dev/null\"," >> $@; \
-	echo "  \"file\": \"$$S\" }]" >> $@; \
-
-.PHONY: clang-tidy
-clang-tidy: $(BUILD_DIR)/compile_commands.json
-	@$(INVOKE_CLANG_TIDY) 2>&1 | grep -v "warnings generated" | grep -v '^$(CLANG)-tidy '
-
-.PHONY: clang-tidy-fix
-clang-tidy-fix: $(BUILD_DIR)/compile_commands.json
-	@$(INVOKE_CLANG_TIDY) -fix 2>&1 | grep -v "warnings generated" | grep -v '^$(CLANG)-tidy '
->>>>>>> 3a67edde
+	doxygen